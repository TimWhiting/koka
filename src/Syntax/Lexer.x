--- conflicted
+++ resolved
@@ -94,11 +94,7 @@
 @qconid       = @modulepath @conid
 
 @op           = $symbol+ | \/
-<<<<<<< HEAD
-@idsym        = @idchar* $symbol+ | \/
-=======
 @idsym        = @lowerid? $symbol+ | \/
->>>>>>> 839a762b
 @qidop        = @modulepath \(@idsym\)
 @idop         = \(@idsym\)
 
