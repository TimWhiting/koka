--- conflicted
+++ resolved
@@ -328,13 +328,8 @@
 visibility vis
   =   do rng <- keywordOr "pub" ["public"]
          return (Public,rng)
-<<<<<<< HEAD
-  <|> do rng <- keyword "private"
-         pwarningMessage "using 'private' is deprecated, only use 'pub' to make declarations public"
-=======
   <|> do rng <- keyword "private" 
          pwarningMessage "using 'private' is deprecated, only use 'pub' to make declarations public" rng
->>>>>>> d3523c79
          return (Private,rng)
   <|> return (vis,rangeNull)
 
@@ -1604,21 +1599,13 @@
            texpr <- thenexpr rng
            return (tst,texpr)
 
-<<<<<<< HEAD
-    thenexpr
-=======
     thenexpr rng
->>>>>>> d3523c79
       = do keyword "then"
            blockexpr
         <|>
         do pos <- getPosition
            expr <- blockexpr
-<<<<<<< HEAD
-           pwarning $ "warning " ++ show pos ++ ": using an 'if' without 'then' is deprecated.\n  hint: add the 'then' keyword."
-=======
            pwarning ("warning " ++ show pos ++ ": using an 'if' without 'then' is deprecated.\n  hint: add the 'then' keyword.") rng                  
->>>>>>> d3523c79
            return expr
 
 returnexpr
