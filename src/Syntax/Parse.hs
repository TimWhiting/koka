--- conflicted
+++ resolved
@@ -84,11 +84,10 @@
 -----------------------------------------------------------
 -- Parse varieties
 -----------------------------------------------------------
-<<<<<<< HEAD
-parseProgramFromFile :: Bool -> FilePath -> IO (Error a UserProgram)
-parseProgramFromFile semiInsert fname
+parseProgramFromFile :: Bool -> Bool -> FilePath -> IO (Error a UserProgram)
+parseProgramFromFile allowAt semiInsert fname
   = do input <- readInput fname
-       let result = parseProgramFromString semiInsert input fname
+       let result = parseProgramFromString allowAt semiInsert input fname
        case checkError result of
           Right (a, warnings) ->
             do
@@ -100,21 +99,12 @@
 logSyntaxWarnings warnings
   = putPretty (prettyWarnings "" True defaultColorScheme warnings)
 
-parseProgramFromString :: Bool -> BString -> FilePath -> Error a UserProgram
-parseProgramFromString semiInsert input fname
-  = do (result, syntaxWarnings) <- lexParse semiInsert id program fname 1 input
+parseProgramFromString :: Bool -> Bool -> BString -> FilePath -> Error a UserProgram
+parseProgramFromString allowAt semiInsert input fname
+  = do (result, syntaxWarnings) <- lexParse allowAt semiInsert id program fname 1 input
        addWarnings (map (\(s, r) -> (r, text s)) syntaxWarnings) $ return result
 
 parseValueDef :: Bool -> FilePath -> Int -> String -> Error () UserDef
-=======
-parseProgramFromFile :: Bool -> Bool -> FilePath -> IO (Error UserProgram)
-parseProgramFromFile allowAt semiInsert fname
-  = do input <- readInput fname
-       return (lexParse allowAt semiInsert id program fname 1 input)
-
-
-parseValueDef :: Bool -> FilePath -> Int -> String -> Error UserDef
->>>>>>> 839a762b
 parseValueDef semiInsert sourceName line input
   = lexParseS semiInsert (const valueDefinition)  sourceName line input
 
@@ -137,9 +127,8 @@
 
 lexParseS :: Bool -> (Source -> LexParser b) -> FilePath -> Int -> String -> Error a b
 lexParseS semiInsert p sourceName line str
-<<<<<<< HEAD
   = do
-      (result, syntaxWarnings) <- (lexParse semiInsert id p sourceName line (stringToBString str))
+      (result, syntaxWarnings) <- (lexParse False semiInsert id p sourceName line (stringToBString str))
       return $ trace (concat (intersperse "\n" (map fst syntaxWarnings))) $ result
 
 runStateParser :: LexParser a -> SourceName -> [Lexeme] -> Either ParseError (a, [(String, Range)])
@@ -151,14 +140,8 @@
          s <- getState
          return (r, s)
 
-lexParse :: Bool -> ([Lexeme]-> [Lexeme]) -> (Source -> LexParser a) -> FilePath -> Int -> BString -> Error b (a, [(String, Range)])
-lexParse semiInsert preprocess p sourceName line rawinput
-=======
-  = lexParse False semiInsert id p sourceName line (stringToBString str)
-
-lexParse :: Bool -> Bool -> ([Lexeme]-> [Lexeme]) -> (Source -> LexParser a) -> FilePath -> Int -> BString -> Error a
+lexParse :: Bool -> Bool -> ([Lexeme]-> [Lexeme]) -> (Source -> LexParser a) -> FilePath -> Int -> BString -> Error b (a, [(String, Range)])
 lexParse allowAt semiInsert preprocess p sourceName line rawinput
->>>>>>> 839a762b
   = let source = Source sourceName rawinput
         input  = if (isLiteralDoc sourceName) then extractLiterate rawinput else rawinput
         xs = lexing source line input
@@ -346,11 +329,7 @@
   =   do rng <- keywordOr "pub" ["public"]
          return (Public,rng)
   <|> do rng <- keyword "private"
-<<<<<<< HEAD
          pwarningMessage "using 'private' is deprecated, only use 'pub' to make declarations public" rng
-=======
-         pwarningMessage "using 'private' is deprecated, only use 'pub' to make declarations public"
->>>>>>> 839a762b
          return (Private,rng)
   <|> return (vis,rangeNull)
 
@@ -1637,21 +1616,13 @@
            texpr <- thenexpr rng
            return (tst,texpr)
 
-<<<<<<< HEAD
     thenexpr rng
-=======
-    thenexpr
->>>>>>> 839a762b
       = do keyword "then"
            blockexpr
         <|>
         do pos <- getPosition
            expr <- blockexpr
-<<<<<<< HEAD
            pwarning ("warning " ++ show pos ++ ": using an 'if' without 'then' is deprecated.\n  hint: add the 'then' keyword.") rng
-=======
-           pwarning $ "warning " ++ show pos ++ ": using an 'if' without 'then' is deprecated.\n  hint: add the 'then' keyword."
->>>>>>> 839a762b
            return expr
 
 returnexpr
