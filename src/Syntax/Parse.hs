--- conflicted
+++ resolved
@@ -328,13 +328,8 @@
 visibility vis
   =   do rng <- keywordOr "pub" ["public"]
          return (Public,rng)
-<<<<<<< HEAD
-  <|> do rng <- keyword "private"
-         pwarningMessage "using 'private' is deprecated, only use 'pub' to make declarations public"
-=======
   <|> do rng <- keyword "private" 
          pwarningMessage "using 'private' is deprecated, only use 'pub' to make declarations public" rng
->>>>>>> 29129fc7
          return (Private,rng)
   <|> return (vis,rangeNull)
 
@@ -1620,21 +1615,13 @@
            texpr <- thenexpr rng
            return (tst,texpr)
 
-<<<<<<< HEAD
-    thenexpr
-=======
     thenexpr rng
->>>>>>> 29129fc7
       = do keyword "then"
            blockexpr
         <|>
         do pos <- getPosition
            expr <- blockexpr
-<<<<<<< HEAD
-           pwarning $ "warning " ++ show pos ++ ": using an 'if' without 'then' is deprecated.\n  hint: add the 'then' keyword."
-=======
            pwarning ("warning " ++ show pos ++ ": using an 'if' without 'then' is deprecated.\n  hint: add the 'then' keyword.") rng                  
->>>>>>> 29129fc7
            return expr
 
 returnexpr
