--- conflicted
+++ resolved
@@ -231,27 +231,16 @@
                          Nothing
                           -> do qname <- if (topLevel) then qualifyName name else return name
                                 info <- case expr of
-<<<<<<< HEAD
                                           Ann _ tp _ -> return (createNameInfoX Public qname sort nameRng tp doc)  -- may be off due to incomplete type: get fixed later in inferRecDef2
-=======
-                                          Ann _ tp _ -> return (createNameInfoX Public qname sort nameRng tp)  -- may be off due to incomplete type: get fixed later in inferRecDef2
->>>>>>> 839a762b
                                           Lam pars _ _
                                             -> do tpars <- mapM (\b -> do{ t <- Op.freshTVar kindStar Meta; return (binderName b,t) }) pars
                                                   teff  <- Op.freshTVar kindEffect Meta
                                                   tres  <- Op.freshTVar kindStar Meta
                                                   let tp = TFun tpars teff tres
-<<<<<<< HEAD
                                                   return (createNameInfoX Public qname DefVal nameRng tp doc)
                                           _ -> do tp <- Op.freshTVar kindStar Meta
                                                   -- trace ("*** assume defVal: " ++ show qname) $
                                                   return (createNameInfoX Public qname DefVal nameRng tp doc)  -- must assume Val for now: get fixed later in inferRecDef2
-=======
-                                                  return (createNameInfoX Public qname DefVal nameRng tp)
-                                          _ -> do tp <- Op.freshTVar kindStar Meta
-                                                  -- trace ("*** assume defVal: " ++ show qname) $
-                                                  return (createNameInfoX Public qname DefVal nameRng tp)  -- must assume Val for now: get fixed later in inferRecDef2
->>>>>>> 839a762b
                                 -- trace ("*** createGammasx: assume: " ++ show qname ++ ": " ++ show info) $ return ()
                                 createGammas gamma ((qname,info):infgamma) defs
 
@@ -1286,14 +1275,6 @@
   infer applications and resolve overloaded identifiers
 --------------------------------------------------------------------------}
 
-<<<<<<< HEAD
-getRangeArg :: ArgExpr -> Range
-getRangeArg (ArgExpr expr)        = getRange expr
-getRangeArg (ArgCore (rng,_,_,_)) = rng
-getRangeArg (ArgImplicit _ rng)   = rng
-
-=======
->>>>>>> 839a762b
 inferApp :: Maybe (Type,Range) -> Expect -> Expr Type -> [(Maybe (Name,Range),Expr Type)] -> Range -> Inf (Type,Effect,Core.Expr)
 inferApp propagated expect fun nargs rng
   = -- trace "infer: App" $
@@ -1301,19 +1282,6 @@
        amb <- case rootExpr fun of
                 (Var name _ nameRange)
                   -> do let sctx = fixedCountContext propagated (length fixed) (map (fst . fst) named)
-<<<<<<< HEAD
-                        matches <- lookupAppNameX False name sctx nameRange
-                        -- traceDoc $ \env -> text "matched for: " <+> ppName env name <+> text " = " <+> pretty (length matches)
-                        case matches of
-                          {-
-                          (Left [])  -> do -- emit an error
-                                           resolveAppName name sctx rng nameRange
-                                           return (Just (Nothing,fun,[]))  -- error
-                          -}
-                          Right (tp,funExpr,implicits)
-                              -> return (Just (Just (tp,rng), funExpr, implicits)) -- known type, propagate the function type into the parameters
-                          _   -> return Nothing -- many matches, -- start with argument inference and try to resolve the function type
-=======
                         matches <- lookupAppName False name sctx nameRange
                         -- traceDefDoc $ \env -> text "matched for: " <+> ppName env name <+> text " = " <+> pretty (length matches)
                         case matches of
@@ -1322,16 +1290,11 @@
                           _   -> return Nothing -- many matches, -- start with argument inference and try to resolve the function type
                                  -- note: lookupAppName never unifies type variables so we should not emit errors on `Left []`.
                                  -- for example, in `fn(f) f()` the `f` has a type `_a` and will not match `sctx`.
->>>>>>> 839a762b
                 _ -> return (Just (Nothing,fun,[])) -- function expression first
        case amb of
          Just (prop,funExpr,implicits)
                   -> inferAppFunFirst prop funExpr [] fixed named implicits
          Nothing  -> inferAppFromArgs fixed named
-<<<<<<< HEAD
-=======
-
->>>>>>> 839a762b
   where
     -- infer the function type first, and propagate it to the arguments
     -- can take an `fresolved` list of fixed arguments that have been inferred already (in the case
@@ -1342,11 +1305,7 @@
       = do -- traceDefDoc $ \penv -> text " inferAppFunFirst: fun:" <+> text (show funExpr) <+>
                                   -- text ("fixed count: " ++ show (length fixed)) <.>
                                   -- text (", named: " ++ show named0 ++ ", implicits: " ++ show implicits) <->
-<<<<<<< HEAD
-                                  -- text "  :" <+> ppProp penv prop
-=======
                                   -- text (", fres count: " ++ show (length fresolved)) <+> text ":" <+> ppProp penv prop
->>>>>>> 839a762b
 
            -- only add resolved implicits that were not already named
            let alreadyGiven = [name | ((name,_),_) <- named0]
@@ -1362,16 +1321,9 @@
 
 
            -- match propagated type with the function result type
-<<<<<<< HEAD
-           -- todo: is not always correct so only do this if required to resolve implicit parameters.
-           (pars,funEff,funTp) <- case propagated of
-              Just (propRes,propRng) -- | null fixed && any (isImplicitParamName . fst) pars0
-                                     -> do inferSubsume (checkAnn propRng) rng funTp0 propRes
-=======
            -- note: we may disable this in the future?
            (pars,funEff,funTp) <- case propagated of
               Just (propRes,propRng) -> do inferSubsume (checkAnn propRng) rng funTp0 propRes
->>>>>>> 839a762b
                                            pars1   <- subst pars0
                                            funEff1 <- subst funEff0
                                            funTp1  <- subst funTp0
@@ -1453,32 +1405,13 @@
            let fresolved' = fresolved ++ [(idx,(getRange fix,tpArg,effArg,coreArg))]
            amb <- case rootExpr fun of
                     (Var name _ nameRange)
-<<<<<<< HEAD
-                      -> do sctx <- fixedContext propagated fresolved' (length fixed) (map (fst . fst) named)
-                            matches <- lookupAppNameX (null fixs {- allow disambiguate -}) name sctx nameRange
-=======
                       -> do sctx    <- fixedContext propagated fresolved' (length fixed) (map (fst . fst) named)
                             matches <- lookupAppName (null fixs {- allow disambiguate -}) name sctx nameRange
->>>>>>> 839a762b
                             -- traceDoc $ \env -> text "app args matched for " <+> ppName env name <+>
                             --                    text " = " <+> pretty (length matches) <+> text ", " <+> pretty (length fixs) <+>
                             --                    text ", res: " <+> ppProp env propagated <+>
                             --                    text ", args: " <+> list (map (ppType env) (map (\(_,(_,tp,_,_)) -> tp) fresolved'))
                             case matches of
-<<<<<<< HEAD
-                              {-
-                              Left []    -> do -- emit an error
-                                               resolveAppName name sctx rng nameRange
-                                               return Nothing
-                              -}
-                              Right (itp,funExpr,implicits) -> return (Just ((itp,rng),funExpr,implicits))
-                              _          -> return Nothing
-                    _ -> return Nothing
-
-           case amb of
-             Just (prop,funExpr,implicits)  -> inferAppFunFirst (Just prop) funExpr fresolved' fixed named implicits
-             Nothing    -> inferAppArgsFirst fresolved' fixs fixed named
-=======
                               Right (itp,funExpr,implicits)
                                  -> return (Just ((itp,rng),funExpr,implicits))
                               _  -> return Nothing
@@ -1494,7 +1427,6 @@
 getRangeArg (ArgExpr expr)        = getRange expr
 getRangeArg (ArgCore (rng,_,_,_)) = rng
 getRangeArg (ArgImplicit _ rng)   = rng
->>>>>>> 839a762b
 
 
 {--------------------------------------------------------------------------
@@ -1535,11 +1467,7 @@
     -- as sometimes the types do not match and need to coerce due to local variables or references on the right-hand-side
     do vinfo <- case propagated of
                   Just prop | isRhs -> resolveRhsName name prop rng
-<<<<<<< HEAD
-                  _  -> resolveName name propagated rng
-=======
                   _                 -> resolveName name propagated rng
->>>>>>> 839a762b
        inferVarName propagated expect name rng isRhs vinfo
 
 inferVarName propagated expect name rng isRhs (qname,tp,info)
@@ -1714,37 +1642,15 @@
 
 
 inferPattern matchType branchRange (PatVar binder) withPattern inferPart
-<<<<<<< HEAD
-  = do {-
-       mb <- lookupConName (binderName binder) (binderType binder) (binderNameRange binder)
-       case mb of
-         Just (qname,conTp,info)
-           -- it is actually a constructor
-           -> do checkCasing (binderNameRange binder) (binderName binder) qname info
-                 inferPattern matchType branchRange (PatCon qname [] (binderNameRange binder) (binderNameRange binder))
-         Nothing
-           -- it is a variable indeed
-           -> -}
-              do addRangeInfo (binderNameRange binder) (RM.Id (binderName binder) (RM.NIValue matchType "" (isAnnotatedBinder binder)) True)
-                 case (binderType binder) of
-                   Just tp -> inferUnify (checkAnn (getRange binder)) (binderNameRange binder) matchType tp
-                   Nothing -> return ()
-                 (cpat,infGamma0) <- inferPatternX matchType branchRange (binderExpr binder)
-                 let infGamma = ([(binderName binder,(createNameInfoX Public (binderName binder) DefVal (binderNameRange binder) matchType ""))] ++ infGamma0)
-                 (btpeffs,x) <- inferPart infGamma
-                 res <- withPattern (Core.PatVar (Core.TName (binderName binder) matchType) cpat) x
-                 return (btpeffs,res)
-=======
-  =  do addRangeInfo (binderNameRange binder) (RM.Id (binderName binder) (RM.NIValue matchType) True)
+  =  do addRangeInfo (binderNameRange binder) (RM.Id (binderName binder) (RM.NIValue matchType "" False) True)
         case (binderType binder) of
           Just tp -> inferUnify (checkAnn (getRange binder)) (binderNameRange binder) matchType tp
           Nothing -> return ()
         (cpat,infGamma0) <- inferPatternX matchType branchRange (binderExpr binder)
-        let infGamma = ([(binderName binder,(createNameInfoX Public (binderName binder) DefVal (binderNameRange binder) matchType))] ++ infGamma0)
+        let infGamma = ([(binderName binder,(createNameInfoX Public (binderName binder) DefVal (binderNameRange binder) matchType ""))] ++ infGamma0)
         (btpeffs,x) <- inferPart infGamma
         res <- withPattern (Core.PatVar (Core.TName (binderName binder) matchType) cpat) x
         return (btpeffs,res)
->>>>>>> 839a762b
 
 inferPattern matchType branchRange (PatWild range) withPattern inferPart
   =  do (btpeffs,x) <- inferPart []
@@ -1980,42 +1886,6 @@
       = return (reverse acc)
     inferArg acc ((tpar,arg):args)
       = do tpar0 <- subst tpar
-<<<<<<< HEAD
-           (targ,teff,core) <- case arg of
-                                 ArgExpr argexpr
-                                   -> inferArgExpr tpar0 argexpr
-                                 ArgCore (_,ctp,ceff,carg)
-                                   -> do -- traceDefDoc $ \penv -> text "inferArgN: argCore:" <+>
-                                         --                            ppType penv tpar0 <+> text ", ctp:"
-                                         --                            <+> ppType penv ctp
-                                         if isRho tpar0
-                                           then return (ctp,ceff,carg)
-                                           else do (gtp,garg) <- generalize range range False ceff ctp carg
-                                                   return (gtp,ceff,garg)
-                                         -- return (ctp,ceff,carg)  -- TODO: generalize polymorphic parameters?
-                                 ArgImplicit name rng
-                                   -> do argExpr <- resolveImplicitName name tpar0 rng
-                                         inferArgExpr tpar0 argExpr
-
-           tpar1  <- subst tpar0
-           (_,coref)  <- case arg of
-                           ArgExpr argexpr | isAnnot argexpr
-                             -> do -- traceDefDoc $ \env -> text "inferArgN1:" <+> ppType env tpar1 <+> text "~" <+> ppType env targ
-                                   inferSubsume ctx (getRangeArg arg) tpar1 targ
-                                   -- inferUnify ctx (getRange argexpr) tpar1 targ
-                                   return (tpar1,id)
-                           _ -> do -- traceDefDoc $ \env -> text "inferArgN2:" <+> (ppType env teff) <+> colon <+> ppType env tpar1 <+> text "~" <+> ppType env targ
-                                   inferSubsume ctx (getRangeArg arg) tpar1 targ
-           teff1  <- subst teff
-           inferArg ((teff1,coref core) : acc) args
-
-{-
--- | Infer types of function arguments
-inferSubsumeN :: Context -> Range -> [(Type,Expr Type)] -> Inf ([Effect],[Core.Expr])
-inferSubsumeN ctx range parArgs
-  = do res <- inferSubsumeN' ctx range [] (zip [1..] parArgs)
-       return (unzip res)
-=======
            let subsumeArg (targ,teff,core)
                  = do tpar1  <- subst tpar0
                       (_,coref)  <- inferSubsume ctx (getRangeArg arg) tpar1 targ
@@ -2052,7 +1922,6 @@
                                          subsumeArg res
 
            inferArg ((eff,core) : acc) args
->>>>>>> 839a762b
 
 
 -- | Is an expression annotated?
@@ -2286,27 +2155,6 @@
           TSyn syn [_,_] _ -> (typesynName syn == nameTpDelay)
           _ -> False
 
-<<<<<<< HEAD
-{-
-resolveImplicits :: Range -> [(Name,Type)] -> Inf [Expr Type]
-resolveImplicits rng []
-  = return []
-
-resolveImplicits rng ((name,tp0):pars)
-  = do env <- getPrettyEnv
-       let (pname,iname) = splitImplicitParamName name
-       tp <- subst tp0
-       traceDoc $ \env -> text "resolving" <+> ppParam env (iname,tp)
-       (ename,etp,info) <- resolveImplicitName iname tp rng
-       traceDoc $ \env -> text "resolved to" <+> ppParam env (ename,etp)
-       -- infError rng (text "cannot resolve implicit parameter" <+> ppParam env (iname,tp))
-       let arg = Var ename False rng
-       args <- resolveImplicits rng pars
-       return (arg:args)
--}
-=======
-
->>>>>>> 839a762b
 
 {--------------------------------------------------------------------------
   Effects
