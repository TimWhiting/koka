--- conflicted
+++ resolved
@@ -25,13 +25,8 @@
 import Data.List( partition )
 import Lib.PPrint
 import Common.Name
-<<<<<<< HEAD
-import Common.NamePrim( isNameTuple, nameTpOptional, nameEffectExtend, nameTpTotal, nameEffectEmpty,
-                        nameTpHandled, nameTpHandled1, nameTpDelay, nameSystemCore, nameCoreTypes, nameUnit )
-=======
 import Common.NamePrim( isNameTpTuple, nameTpOptional, nameEffectExtend, nameTpTotal, nameEffectEmpty,
                         nameTpHandled, nameTpHandled1, nameTpDelay, nameSystemCore, nameCoreTypes, nameTpUnit )
->>>>>>> 839a762b
 import Common.ColorScheme
 import Common.IdNice
 import Common.Syntax
@@ -162,16 +157,9 @@
 -- | Default pretty print environment
 defaultEnv :: Env
 defaultEnv
-<<<<<<< HEAD
-  = Env False False
-        True -- showFlavours
-        False
-        defaultColorScheme niceEmpty (precTop-1) M.empty (newName "Main") (importsEmpty) False
-=======
-  = Env False False False
+  = Env False False False False
         defaultColorScheme niceEmpty (precTop-1) M.empty (newName "Main") (importsEmpty)
         False     -- fullNames
->>>>>>> 839a762b
         False
         []
         ("styles/" ++ programName ++ ".css") -- [("System.","file://c:/users/daan/dev/koka/out/lib/")]
@@ -206,14 +194,9 @@
 
 prettyDefFunType :: Env -> [ParamInfo] -> Scheme -> Doc
 prettyDefFunType env pinfos tp
-<<<<<<< HEAD
   = case ppDeclType env pinfos tp of
       (Just params,pre,post) -> pre <.> parens (commaSep (map ppParam params)) <+> text "->" <+> post
       (Nothing,pre,post) -> pre <+> text "()" <+> text "->" <+> post
-=======
-  = let (Just params,pre,post) = ppDeclType env pinfos tp
-    in pre <.> parens (commaSep (map ppParam params)) <+> text "->" <+> post
->>>>>>> 839a762b
   where
     ppParam (name,pinfo,tpDoc)
       = (case pinfo of Borrow -> text "^" <+> (if nameNil == name then text "_" else ppName env name) <+> text ": "
@@ -504,11 +487,7 @@
     = colorByKindDef env kind colorTypeCon $
       --(if name == nameEffectEmpty then id else)
       (wrapKind (showKinds env) env kind) $
-<<<<<<< HEAD
-      if name == nameUnit then text "()" else ppNameEx env name
-=======
       if name == nameTpUnit then text "()" else ppNameEx env name
->>>>>>> 839a762b
 
 ppTypeSyn :: Env -> TypeSyn -> Doc
 ppTypeSyn env (TypeSyn name kind rank _)
