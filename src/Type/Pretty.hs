--- conflicted
+++ resolved
@@ -191,16 +191,10 @@
 
 
 prettyDefFunType :: Env -> [ParamInfo] -> Scheme -> Doc
-<<<<<<< HEAD
-prettyDefFunType env pinfos tp
-  = let (Just params,pre,post) = ppDeclType env pinfos tp
-    in pre <.> parens (commaSep (map ppParam params)) <+> text "->" <+> post
-=======
 prettyDefFunType env pinfos tp 
   = case ppDeclType env pinfos tp of
       (Just params,pre,post) -> pre <.> parens (commaSep (map ppParam params)) <+> text "->" <+> post
       (Nothing,pre,post) -> pre <+> text "()" <+> text "->" <+> post
->>>>>>> 01809bab
   where
     ppParam (name,pinfo,tpDoc)
       = (case pinfo of Borrow -> text "^" <+> (if nameNil == name then text "_" else ppName env name) <+> text ": "
