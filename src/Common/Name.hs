-----------------------------------------------------------------------------
-- Copyright 2012-2021, Microsoft Research, Daan Leijen.
--
-- This is free software; you can redistribute it and/or modify it under the
-- terms of the Apache License, Version 2.0. A copy of the License can be
-- found in the LICENSE file at the root of this distribution.
-----------------------------------------------------------------------------
{-
    User defined names (just 'String's).
-}
-----------------------------------------------------------------------------
{-# OPTIONS_GHC -funbox-strict-fields #-}
module Common.Name
          ( Name, Names     -- instance Eq Ord Show
          -- , showName        -- show with quotes
          , showPlain
          , showTupled, readTupled -- show and read back reliably
          , readQualified, readQualifiedName
          , labelNameCompare
          , toHiddenUniqueName
          , newName, newModuleName, newQualified, newLocallyQualified, nameAsModuleName
          , nameNil, nameIsNil, nameStartsWith
          , nameCaseEqual, nameCaseOverlap, isSameNamespace
          , nameCaseEqualPrefixOf, nameCaseOverlapPrefixOf
          , qualify, unqualify, isQualified, qualifier
          , nameModule, nameStem, nameLocal, nameLocalQual

          , newPaddingName, isPaddingName, isCCtxName
          , newFieldName, isFieldName, isWildcard
          , newHiddenExternalName, isHiddenExternalName
          , newHiddenName, isHiddenName, hiddenNameStartsWith
          , makeHiddenName, makeFreshHiddenName
          , toUniqueName
          , newImplicitTypeVarName, isImplicitTypeVarName
          , newCreatorName
          , toHandlerName, fromHandlerName, isHandlerName
          , toOpSelectorName, fromOpSelectorName, isOpSelectorName
          , toOperationsName, fromOperationsName, isOperationsName
          , toEffectTagName
          , toHandleName, isHandleName
          , toOpsConName, toOpConName, toOpTypeName
          , toConstructorName, isConstructorName, toVarName
          , toOpenTagName, isOpenTagName
          , toValueOperationName, isValueOperationName, fromValueOperationsName
          , splitModuleName, unsplitModuleName, mergeCommonPath, splitLocalQualName
          , isEarlyBindName
          , toImplicitParamName, isImplicitParamName, plainImplicitParamName
          , namedImplicitParamName, splitImplicitParamName

          , prepend, postpend
          , asciiEncode, showHex, moduleNameToPath, pathToModuleName
          -- , canonicalSep, canonicalName, nonCanonicalName, canonicalSplit

          , prettyName, prettyCoreName
          , requalifyLocally, qualifyLocally, unqualifyFull, isLocallyQualified, fullQualifier
          , unqualifyAsModuleName
          ) where

import Lib.Trace( trace )
import Lib.PPrint
import Data.Char(isUpper,toLower,toUpper,isAlphaNum,isDigit,isAlpha)
import Common.Failure(failure)
import Common.File( joinPaths, splitOn, endsWith, startsWith, isPathSep )
import Common.Range( rangeStart, posLine, posColumn )
import Data.List(intersperse,isPrefixOf)
import Common.ColorScheme

isEarlyBindName name
  = isHandleName name || isCreatorName name

----------------------------------------------------------------
-- Names
----------------------------------------------------------------
type Names = [Name]

-- | Names defined by the user.
-- Uses a hash to speed up comparisions. The hash is constructed
-- such that they can be compared too. (h1 > h2 => name1 > name2)
-- The hash is case-insensitive, just like comparisions on names.
-- Use 'nameCaseEqual' for case-sensitive comparisions.
--
-- Notes:
-- - We use `nameLocal` for the locally qualified name in the module (`int/show`)
-- - The stem is the plain name and operators are not parenthesized (`++`)
-- - The stem should always be a valid identifier; this means that an operator
--   must keep ending with symbols. When hiding names etc, we can get names like `@temp12-++` for example
-- - We assume that users cannot start identifiers with an `@`. (We may in the future allow
--   user identifiers to contain `@` though after the first character.)
-- - Plain module names have an empty local qualifier and stem
-- - If there is a local qualifier, the stem cannot be empty
data Name  = Name
<<<<<<< HEAD
             { nameModule     :: !String
             , hashModule     :: !Int
             , nameLocalQual  :: !String
             , hashLocalQual  :: !Int
             , nameStem       :: !String
=======
             { nameModule     :: !String        -- module name (`std/core`)
             , hashModule     :: !Int
             , nameLocalQual  :: !String        -- local qualifier (`int`)
             , hashLocalQual  :: !Int
             , nameStem       :: !String        -- the stem (`show`)
>>>>>>> 839a762b
             , hashStem       :: !Int
             }

joinWith sep m n  = (if null m then n else if null n then m else m ++ sep ++ n)
join m n          = joinWith "/" m n

nameLocal :: Name -> String
nameLocal (Name m _ l _ n _)
  = join l n

nameCaseEqual name1 name2
  = nameLocal name1 == nameLocal name2
    &&
    and (zipWith (==) (reverse (splitModuleName name1)) (reverse (splitModuleName name2)))

nameCaseEqualPrefixOf name1 name2
  = isPrefixOf (nameLocal name1) (nameLocal name2)
    &&
    and (zipWith (==) (reverse (splitModuleName name1)) (reverse (splitModuleName name2)))

nameCaseOverlap :: Name -> Name -> Bool
nameCaseOverlap name1 name2
  = (not (nameCaseEqual name1 name2)) && (isSameNamespace name1 name2)

nameCaseOverlapPrefixOf :: Name -> Name -> Bool
nameCaseOverlapPrefixOf name1 name2
  = (not (nameCaseEqualPrefixOf name1 name2)) && (isSameNamespace name1 name2)

-- Checks whether both names are in the same namespace, ie. constructors or not
isSameNamespace name1 name2
  = (isConstructorName name1 == isConstructorName name2)

lowerCompare (Name m1 _ l1 _ n1 _) (Name m2 _ l2 _ n2 _)
  = case lowerCompareS m1 m2 of
      EQ -> case lowerCompareS l1 l2 of
              EQ -> lowerCompareS n1 n2
              lg -> lg
      lg -> lg

lowerCompareS (c:cs) (d:ds)
  = case compare (toLower c) (toLower d) of
      EQ -> lowerCompareS cs ds
      lg -> lg
lowerCompareS (c:cs) [] = GT
lowerCompareS [] (d:ds) = LT
lowerCompareS [] []     = EQ

instance Eq Name where
  n1@(Name _ hm1 _ hl1 _ hn1) == n2@(Name _ hm2 _ hl2 _ hn2)
    = (hn1 == hn2) && (hl1 == hl2) && (hm1 == hm2) && (lowerCompare n1 n2 == EQ)

instance Ord Name where
  compare n1@(Name _ hm1 _ hl1 _ hn1) n2@(Name _ hm2 _ hl2 _ hn2)
    = case compare hm1 hm2 of
        EQ -> case compare hl1 hl2 of
                EQ -> case compare hn1 hn2 of
                        EQ -> lowerCompare n1 n2
                        lg -> lg
                lg -> lg
        lg -> lg

-- Effects compare by name first, then by module name for efficiency at runtime
labelNameCompare (Name m1 hm1 l1 hl1 n1 hn1) (Name m2 hm2 l2 hl2 n2 hn2)
  = case compare hn1 hn2 of
      EQ -> case lowerCompareS n1 n2 of
              EQ -> case compare hl1 hl2 of
                      EQ -> case lowerCompareS l1 l2 of
                              EQ -> case compare hm1 hm2 of
                                      EQ -> lowerCompareS m1 m2
                                      lg -> lg
                              lg -> lg
                      lg -> lg
              lg -> lg
      lg -> lg


<<<<<<< HEAD
isIdChar c
  = (isAlphaNum c || c == '_' || c == '@' || c == '-')

isSymbolId :: String -> Bool
isSymbolId s
  = case s of
      c:cs -> not (isIdStartChar c) || any (not . isIdChar) cs
      _    -> False
  where
    isIdStartChar c  = (isAlpha c || c == '_' || c == '@')
    isIdEndChar c    = (c == '\'' || c == '?')
=======
isIdChar :: Char -> Bool
isIdChar c
  = (isAlphaNum c || c == '_' || c == '@' || c == '-')

isIdStartChar :: Char -> Bool
isIdStartChar c
  = (isAlpha c || c == '_' || c == '@')

isIdEndChar :: Char -> Bool
isIdEndChar c
  = isIdChar c || c == '\''

isSymbolId :: String -> Bool
isSymbolId "" = False
isSymbolId s  = not (isIdStartChar (head s)) || not (isIdEndChar (last s))
  -- where
  --
  --   isIdEndChar c    = (c == '\'' || c == '?')
>>>>>>> 839a762b

wrapId :: String -> String
wrapId s
  = if isSymbolId s then "(" ++ s ++ ")" else s


showName :: Bool -> Name -> String
showName explicitLocalQualifier (Name m _ l _ n _)
  = let ln = join l (wrapId n)
    in if null m then ln
                 else if null ln then m
                                 else m ++ (if explicitLocalQualifier && not (null l) then "/#" else "/") ++ ln

showExplicit name
   = showName True name
<<<<<<< HEAD

showPlain (Name m _ l _ n _)
  = join m (join l n)
=======
>>>>>>> 839a762b

showPlain (Name m _ l _ n _)
  = join m (join l n)

<<<<<<< HEAD
instance Show Name where
  show name
   = showName False name
=======

instance Show Name where
  show name
   = showExplicit name
>>>>>>> 839a762b

instance Pretty Name where
  pretty name
    = text (show name)

prettyName :: ColorScheme -> Name -> Doc      -- not explicit /#
prettyName cs (Name m _ l _ n _)
  = let ln = join l (wrapId n)
    in if null m then text ln
                 else color (colorModule cs) (text m <.> (if null ln then empty else text "/")) <.> text ln

prettyCoreName :: ColorScheme -> Name -> Doc  -- explicit /# if needed
prettyCoreName cs (Name m _ l _ n _)
  = let ln = join l (wrapId n)
    in if null m then text ln
                 else color (colorModule cs)
                          (text m <.> (if null ln then empty else (if null l then text "/" else text "/#")))
                      <.> text ln


-- todo: remove these as we can now read/write reliably using readQualifiedName
showTupled (Name m _ l _ n _)
  = show (m,l,n)

readTupled s
  = let (m,l,n) = ((read s) :: (String,String,String))
    in newLocallyQualified m l n

readQualified s
  = if (take 1 s == "(")
     then readTupled s
     else readQualifiedName s
<<<<<<< HEAD


=======


>>>>>>> 839a762b
newName :: String -> Name
newName s
  = newQualified "" s

newModuleName :: String -> Name
newModuleName s
  = newQualified s ""

newQualified :: String -> String -> Name
newQualified m n
  = newLocallyQualified m "" n

newLocallyQualified :: String -> String -> String -> Name
newLocallyQualified m l n
  = Name m (hash m) l (hash l) n (hash n)

-- The hash function:
--  1) can be compared: h1 < h2  => name1 < name2 && h1 > h2 => name1 > name2
--  2) assumes 32 bit integers and no characters in strings >= \x128
--  3) is case in-sensitive (ie. does tolower first)
-- The hash is done taking the first 4 characters. This is of course a
-- terrible hash but we use it mostly to speed up *comparisions* for the NameMap
hash :: String -> Int
hash s = foldl (\h c -> h*256 + fromEnum c) 0 (map toLower (take 4 (s ++ "\0\0\0\0")))

nameMapStem :: Name -> (String -> String) -> Name
nameMapStem (Name m hm l hl n _) f
  = let fn = f n in Name m hm l hl fn (hash fn)



readQualifiedName :: String -> Name
readQualifiedName s
  = let (qual,lqual,id) = splitName s
    in newLocallyQualified qual lqual id
  where
    splitName :: String -> (String,String,String)
    splitName s
      = case reverse s of
          (')':rs1) -> -- operator
                      let (rop,rest) = span (/='(') rs1
                      in case rest of
                            ('(':rs2) -> let (qual,lqual,id) = splitIdNameRev rs2
                                        in (qual,lqual,id ++ reverse rop)
                            _ -> failure ("Lexer.splitName: unmatched parenthesis in name: " ++ s)
          rs -> splitIdNameRev rs
      where
        splitIdNameRev :: String -> (String,String,String)
        splitIdNameRev rs
          = let (rid,rest) = span (/='#') rs
            in case rest of
                ('#':'/':rs2) -> -- local qualifier
                                  let (lqual,id) = splitQualIdRev rid
                                  in (reverse rs2, lqual, id)
                [] -> let (qual,id) = splitQualIdRev rid
                      in (qual,"",id)
                _  -> failure ("Lexer.splitName.IdName: illegal locally qualified name: " ++ (reverse s))

        splitQualIdRev :: String -> (String,String)
        splitQualIdRev rs
          = let (rid,rqual) = span (/='/') rs
            in case rqual of
                ('/':rs1) -> -- qualifier
                              (reverse rs1, reverse rid)
                _         -> ("",reverse rid)


{-
-- A "local name" can be locally qualified (`int/(+)`).
-- we can split this out somewhat efficiently.
splitLocalName :: String -> (String,String)
splitLocalName s
  = case s of
      ('(':_) -> ("",s)  -- symbols, no local qualifier
      _       -> let (pre1,post1) = span (/='/') s
                 in case post1 of
                      ('/':rest) -> let (lqual,id) = splitLocalName rest
                                    in (pre1 ++ "/" ++ lqual, id)
                      "" -> ("",s)  -- no local quantifier
-}
<<<<<<< HEAD

isModuleName :: Name -> Bool
isModuleName name
  = null (nameStem name)

=======

isModuleName :: Name -> Bool
isModuleName name
  = null (nameStem name)

>>>>>>> 839a762b
isQualified :: Name -> Bool
isQualified name
  = not (null (nameModule name))

isLocallyQualified :: Name -> Bool
isLocallyQualified name
  = not (null (nameLocalQual name))

isSymbolName :: Name -> Bool
isSymbolName name
  = isSymbolId (nameStem name)

isConstructorName :: Name -> Bool
isConstructorName name
  = case nameStem name of
      '@':c:cs -> isUpper c
      c:cs     -> isUpper c
      _        -> False

isWildcard :: Name -> Bool
isWildcard name
  = case nameStem name of
      ('_':_)     -> True
      ('@':'_':_) -> True
      _           -> False

isHiddenName :: Name -> Bool
isHiddenName name
  = case nameStem name of
      ('@':_)      -> True
      _            -> False

nameSplit :: Name -> (String,String,String)
nameSplit (Name m _ l _ n _)
  = (m,l,n)

----------------------------------------------------------------
--
----------------------------------------------------------------

nameNil :: Name
nameNil
  = newName ""

nameIsNil :: Name -> Bool
nameIsNil name
  = null (nameStem name) && null (nameModule name)

qualify :: Name -> Name -> Name
<<<<<<< HEAD
qualify (Name m hm _ 0 _ 0) (Name _ 0 l hl n hn)  = Name m hm l hl n hn
=======
qualify (Name m hm _ 0 _ 0) (Name _ 0 l hl n hn)     = Name m hm l hl n hn
>>>>>>> 839a762b
qualify (Name m1 _ _ 0 _ 0) name@(Name m2 _ _ _ _ _) | m1 == m2 = name
qualify n1 n2
  = failure ("Common.Name.qualify: illegal qualification: " ++ show (n1,n2))

unqualify :: Name -> Name
unqualify (Name _ _ l hl n hn)
  = Name "" 0 l hl n hn

qualifier :: Name -> Name
qualifier (Name m hm _ _ _ _)
  = Name m hm "" 0 "" 0

nameAsModuleName :: Name -> Name
<<<<<<< HEAD
nameAsModuleName name
  = newModuleName (showPlain name)
=======
nameAsModuleName (Name m _ l _ n _)
  = newModuleName (join m (join l n))
>>>>>>> 839a762b

qualifyLocally :: Name -> Name -> Name
qualifyLocally (Name loc _ _ 0 _ 0) (Name m _ l _ n _)
  = newLocallyQualified m (join loc l) n
qualifyLocally name1 name2
  = failure ("Common.Name.qualifyLocally: illegal qualification: " ++ showExplicit name1 ++ ", " ++ showExplicit name2)

<<<<<<< HEAD
=======
-- move the module qualifier to the local qualifier
>>>>>>> 839a762b
requalifyLocally :: Name -> Name
requalifyLocally name@(Name m _ l _ n _)
  = if null m then name else newLocallyQualified "" (join m l) n

<<<<<<< HEAD
=======
-- only keep the stem
>>>>>>> 839a762b
unqualifyFull :: Name -> Name
unqualifyFull (Name _ _ _ _ n hn)
  = Name "" 0 "" 0 n hn

<<<<<<< HEAD
=======
-- full qualifier: module + local qualifier
>>>>>>> 839a762b
fullQualifier :: Name -> String
fullQualifier name
  = nameModule (unqualifyLocally name)

<<<<<<< HEAD
=======
-- add the local qualifier to the module qualifier
>>>>>>> 839a762b
unqualifyLocally :: Name -> Name
unqualifyLocally name@(Name m _ l _ n _)
  = if null l then name else newQualified (join m l) n

unqualifyAsModuleName :: Name -> Name
unqualifyAsModuleName (Name m _ l _ n _)
  = newModuleName (join m l)



----------------------------------------------------------------
-- Modules paths
----------------------------------------------------------------

splitModuleName :: Name -> [String]
splitModuleName name
  = splitOn (=='/') (nameModule name)

unsplitModuleName :: [String] -> Name
unsplitModuleName xs
  = newModuleName (concat (intersperse "/" xs))

mergeCommonPath :: Name -> Name -> Name
mergeCommonPath mname name
  = let ns = splitModuleName name
        ms = splitModuleName mname
        new = unsplitModuleName (merge ms ns)
    in -- trace( "merge common: " ++ show (mname,name) ++ " -> " ++ show new) $
       new
  where
    merge (m:ms) (n:ns) | m==n && and (zipWith (==) ms ns) = (m:ms) ++ (drop (length ms) ns)
    merge (m:ms) ns     = m : merge ms ns
    merge [] ns         = ns

splitLocalQualName :: Name -> [String]
splitLocalQualName name
  = splitOn (=='/') (nameLocalQual name)


----------------------------------------------------------------
-- wildcards & constructors
----------------------------------------------------------------

toConstructorName :: Name -> Name
toConstructorName name
  = nameMapStem name $ \stem ->
    case stem of
      ('@':c:cs) -> '@':toUpper c : cs  -- keep hidden names hidden
      (c:cs)     -> toUpper c : cs
      ""         -> ""

toVarName :: Name -> Name
toVarName name
  = nameMapStem name $ \stem ->
    case stem of
      ('@':cs)   -> '@':toLowers cs  -- keep hidden names hidden
      cs         -> toLowers cs
  where
    toLowers s  -- while uppercase, map toLower
      = case s of
          (c:cs) | isUpper c -> toLower c : toLowers cs
          _      -> s


nameStartsWith :: Name -> String -> Bool
nameStartsWith name pre
  = nameStem name `startsWith` pre
<<<<<<< HEAD

prepend :: String -> Name -> Name
prepend pre name
  = nameMapStem name $ \stem ->
    case stem of
      ('@':t) -> case pre of -- keep hidden names hidden
                   '@':_ -> pre ++ t
                   _     -> '@' : pre ++ t
      t       -> pre ++ t


postpend :: String -> Name -> Name
postpend post name | isSymbolName name
  = -- we must always end in symbols
    nameMapStem name $ \stem ->
    let (rsyms,rid) = span (not . isIdChar) (reverse stem)
    in if null rid
         then "@" ++ post ++ reverse rsyms
         else reverse rid ++ post ++ reverse rsyms
postpend post name
  = nameMapStem name $ \stem ->
    let (xs,ys) = span (\c -> c=='?' || c=='\'') (reverse stem)
    in reverse (xs ++ reverse post ++ ys)


=======

prepend :: String -> Name -> Name
prepend pre name
  = nameMapStem name $ \stem ->
    case stem of
      ('@':t) -> case pre of -- keep hidden names hidden
                   '@':_ -> pre ++ t
                   _     -> '@' : pre ++ t
      t       -> pre ++ t


postpend :: String -> Name -> Name
postpend post name | isSymbolName name
  = -- we must always end in symbols
    nameMapStem name $ \stem ->
    let (rsyms,rid) = span (not . isIdChar) (reverse stem)
    in if null rid
         then "@" ++ post ++ reverse rsyms
         else reverse rid ++ post ++ reverse rsyms
postpend post name
  = nameMapStem name $ \stem ->
    let (xs,ys) = span (\c -> c=='?' || c=='\'') (reverse stem)
    in reverse (xs ++ reverse post ++ ys)


>>>>>>> 839a762b
----------------------------------------------------------------
-- various special names
----------------------------------------------------------------

newHiddenName s
  = newName ("@" ++ s)

newPaddingName i
  = newHiddenName ("padding" ++ show i)

isPaddingName name
  = nameStartsWith name "@padding"

isCCtxName name
  = nameStartsWith name "@cctx"


newFieldName i
  = newHiddenName ("field" ++ show i)

isFieldName name
  = nameStartsWith name "@field"


newImplicitTypeVarName i
  = newHiddenName ("tv" ++ show i)

isImplicitTypeVarName name
  = nameStartsWith name "@tv"


newHiddenExternalName name
  = makeHiddenName "extern" name

isHiddenExternalName name
  = hiddenNameStartsWith name "extern"




makeHidden :: Name -> Name
makeHidden name
  = nameMapStem name $ \stem ->
    case stem of
      ('@':cs)      -> stem
      _             -> '@':stem

makeHiddenName :: String -> Name -> Name
makeHiddenName s name
  = makeHidden (prepend (s ++ "-") name)

unmakeHidden :: String -> Name -> Name
unmakeHidden pre name
  = nameMapStem name $ \stem ->
    if stem `startsWith` ("@" ++ pre ++ "-")
      then drop (length pre + 2) stem
      else err
  where
    err = failure ("Name.unmakeHidden: expecting hidden name prefixed with @" ++ pre ++ "-, but found: " ++ show name)


makeFreshHiddenName s name range
  = makeHiddenName s (postpend (idFromPos (rangeStart range)) name)
    where idFromPos pos = "-l" ++ show (posLine pos) ++ "-c" ++ show (posColumn pos)

hiddenNameStartsWith name pre
  = nameStartsWith name ("@" ++ pre ++ "-")


toUniqueName :: Int -> Name -> Name
toUniqueName i name
  = postpend (show i) name

toHiddenUniqueName :: Int -> String -> Name -> Name
toHiddenUniqueName i pre name
  = makeHiddenName pre (toUniqueName i name)


-- | Create a constructor creator name from the constructor name.
-- Used if special creation functions are used for the constructor.
-- in particular for the case of optional arguments.
newCreatorName :: Name -> Name
newCreatorName name
  = makeHiddenName "create" name

isCreatorName :: Name -> Bool
isCreatorName name
  = hiddenNameStartsWith name "create"


-- | Create a handler type name from an effect type name.
toHandlerName :: Name -> Name
toHandlerName name
  = makeHiddenName "hnd" name

isHandlerName :: Name -> Bool
isHandlerName name
  = hiddenNameStartsWith name "hnd"

-- | Create an effect type name from an operations type name.
fromHandlerName :: Name -> Name
fromHandlerName name
  = unmakeHidden "hnd" name


-- | Create a handle function name from an effect type name.
toHandleName :: Name -> Name
toHandleName name
  = makeHiddenName "handle" name

isHandleName :: Name -> Bool
isHandleName name
  = hiddenNameStartsWith name "handle"


-- | Create an operations type name from an effect type name.
toOperationsName :: Name -> Name
toOperationsName name
  = makeHiddenName "ops" name

-- | Is this an operations name?
isOperationsName :: Name -> Bool
isOperationsName name
  = hiddenNameStartsWith name "ops"

-- | Create an effect type name from an operations type name.
fromOperationsName :: Name -> Name
fromOperationsName name
  = unmakeHidden "ops" name


-- | Create an operations type name from an effect type name.
toOpSelectorName :: Name -> Name
toOpSelectorName name
  = makeHiddenName "select" name

-- | Is this an operations name?
isOpSelectorName :: Name -> Bool
isOpSelectorName name
  = hiddenNameStartsWith name "select"

-- | Create an effect type name from an operations type name.
fromOpSelectorName :: Name -> Name
fromOpSelectorName name
  = unmakeHidden "select" name


-- | Create an effect tag name from an effect type name.
toEffectTagName :: Name -> Name
toEffectTagName name
  = makeHiddenName "tag" name

-- | Create an operation type name from an operation name.
toOpTypeName :: Name -> Name
toOpTypeName name
  = makeHiddenName "op" name

-- | Create an operation constructor name from an operation name.
toOpConName :: Name -> Name
toOpConName name
  = makeHiddenName "Op" name

-- | Create an operations operation constructor.
toOpsConName :: Name -> Name
toOpsConName name
  = makeHiddenName "Ops" name

-- | Create an open tag name from a constructor name in an open type
toOpenTagName :: Name -> Name
toOpenTagName name
  = makeHiddenName "tag" name

isOpenTagName :: Name -> Bool
isOpenTagName name
  = hiddenNameStartsWith name "tag"

-- | Create a name for a value operation
toValueOperationName :: Name -> Name
toValueOperationName name
  = makeHiddenName "val" name

-- | Is this an name of a value operation?
isValueOperationName :: Name -> Bool
isValueOperationName name
  = hiddenNameStartsWith name "val"

-- | Create an operation name from a value operation name
fromValueOperationsName :: Name -> Name
fromValueOperationsName name
  = unmakeHidden "val" name


toImplicitParamName :: Name -> Name
toImplicitParamName name
  = prepend "implicit@" name

isImplicitParamName :: Name -> Bool
isImplicitParamName name
  = nameStartsWith name "implicit@"

plainImplicitParamName :: Name -> Name
plainImplicitParamName name
  = if isImplicitParamName name
      then nameMapStem name (drop (length "implicit@"))
      else name

namedImplicitParamName :: Name -> Name -> Name
namedImplicitParamName pname ename
  = toImplicitParamName (newName (nameStem (plainImplicitParamName pname) ++ "@-@" ++ nameStem ename))

splitImplicitParamName :: Name -> (Name,Name)
splitImplicitParamName name
  = case splitAt "@-@" (nameStem name) of
      (pre,post) | not (null pre) && not (null post) -> (newName pre, newName post)
      _ -> (name, plainImplicitParamName name)
  where
    splitAt sub s      | s `startsWith` sub  = ("",drop (length sub) s)
    splitAt sub (c:cs) = let (pre,post) = splitAt sub cs in (c:pre,post)
    splitAt sub ""     = ("","")

{-
canonicalName :: Int -> Name -> Name
canonicalName n name
  = if (n==0) then name
    else postpend (canonicalSep : show n) name
    {-
         case (span isDigit (reverse (nameId name))) of
           (postfix, c:rest) | c == canonicalSep && not (null postfix) -> (newQualified (nameModule name) (reverse rest))
           _ -> name -}

nonCanonicalName :: Name -> Name
nonCanonicalName name
  = fst (canonicalSplit name)

canonicalSplit :: Name -> (Name,String)
canonicalSplit name
  = case (span isDigit (reverse (nameId name))) of
      (postfix, c:rest) | c == canonicalSep && not (null postfix) -> (newQualified (nameModule name) (reverse rest), c:reverse postfix)
      _        -> (name,"")
-}

----------------------------------------------------------------
-- name to file path
----------------------------------------------------------------
moduleNameToPath :: Name -> FilePath
moduleNameToPath name
  = asciiEncode True (show name)

pathToModuleName :: FilePath -> Name
pathToModuleName path
  = newModuleName $ dropWhile (\c -> c `elem` "_./") $
    decode $
    map (\c -> if isPathSep c then '/' else c) $
    path
  where
    -- TODO: do proper decoding
    decode s
      = case s of
          _ | s `startsWith` "_dash_" -> '-':decode (drop 6 s)
          ('_':'_':cs) -> '_':decode cs
          ('_':cs)     -> '/':decode cs
          ('.':cs)     -> decode cs
          ('\\':cs)    -> '/':decode cs
          (c:cs)       -> c:decode cs
          []           -> ""




{---------------------------------------------------------------
  Ascii encode a name
  - on module names  '/' becomes '_'
  - on normal names '-' becomes '_'

---------------------------------------------------------------}
asciiEncode :: Bool -> String -> String
asciiEncode isModule name
  = case name of
      (c:cs)  | isAlphaNum c -> encodeChars name
      ""      -> "_null_"
      "@<>"   -> "_total_"
      "@<|>"  -> "_extend_"
      "@()"   -> "_unit_"
      "@(,)"  -> "_tuple2_"
      "@(,,)" -> "_tuple3_"
      "@(,,,)"-> "_tuple4_"
      "()"    -> "_Unit_"
      "(,)"   -> "_Tuple2_"
      "(,,)"  -> "_Tuple3_"
      "(,,,)" -> "_Tuple4_"
      "[]"    -> "_index_"
      -- '@':'c':'o':'n':' ':cs -> trace ("con name: " ++ name) $ "_con_" ++ encodeChars cs
      -- '@':'t':'y':'p':'e':' ':cs -> "_type_" ++ encodeChars cs
      _       -> encodeChars name
  where
    encodeChars s
      = concat (zipWith3 encodeChar (' ':s) s (tail (s ++ " ")))

    encodeChar :: Char -> Char -> Char -> String
    encodeChar pre c post | isAlphaNum c  = [c]
    encodeChar pre c post
      = case c of
          '/' | isModule -> "_"
          '-' | not isModule && isAlphaNum post -> "_"
          '@' | (isDigit post || post == ' ' || pre == ' ' || pre == '/') -> "_"

          '_' -> "__"
          '.' -> "_dot_"
          '-' -> "_dash_"
          '/' -> "_fs_"

          '+' -> "_plus_"
          '*' -> "_star_"
          '&' -> "_amp_"
          '~' -> "_tilde_"
          '!' -> "_excl_"
          '@' -> "_at_"
          '#' -> "_hash_"
          '$' -> "_dollar_"
          '%' -> "_perc_"
          '^' -> "_hat_"
          '=' -> "_eq_"
          ':' -> "_colon_"
          '<' -> "_lt_"
          '>' -> "_gt_"
          '[' -> "_lb_"
          ']' -> "_rb_"
          '?' -> "_ques_"
          '\\'-> "_bs_"
          '(' -> "_lp_"
          ')' -> "_rp_"
          ',' -> "_comma_"
          ' ' -> "_space_"
          '\'' -> "_sq_"
          '\"' -> "_dq_"
          '`'  -> "_bq_"
          '{'  -> "_lc_"
          '}'  -> "_rc_"
          '|'  -> "_bar_"

          _   -> "_x" ++ showHex 2 (fromEnum c) ++ "_"



showHex :: Int -> Int -> String
showHex len i
  = let hexs = map showHexChar (reverse (hexDigits i))
    in replicate (len - length hexs) '0' ++ hexs
  where
    showHexChar :: Int -> Char
    showHexChar d  | d <= 9    = toEnum (d + fromEnum '0')
                   | otherwise = toEnum (d - 10 + fromEnum 'A')

    hexDigits :: Int -> [Int]
    hexDigits i
      = let (d,m) = i `divMod` 16
        in if d == 0 then [m]
                     else m : hexDigits d<|MERGE_RESOLUTION|>--- conflicted
+++ resolved
@@ -89,19 +89,11 @@
 -- - Plain module names have an empty local qualifier and stem
 -- - If there is a local qualifier, the stem cannot be empty
 data Name  = Name
-<<<<<<< HEAD
-             { nameModule     :: !String
-             , hashModule     :: !Int
-             , nameLocalQual  :: !String
-             , hashLocalQual  :: !Int
-             , nameStem       :: !String
-=======
              { nameModule     :: !String        -- module name (`std/core`)
              , hashModule     :: !Int
              , nameLocalQual  :: !String        -- local qualifier (`int`)
              , hashLocalQual  :: !Int
              , nameStem       :: !String        -- the stem (`show`)
->>>>>>> 839a762b
              , hashStem       :: !Int
              }
 
@@ -178,19 +170,6 @@
       lg -> lg
 
 
-<<<<<<< HEAD
-isIdChar c
-  = (isAlphaNum c || c == '_' || c == '@' || c == '-')
-
-isSymbolId :: String -> Bool
-isSymbolId s
-  = case s of
-      c:cs -> not (isIdStartChar c) || any (not . isIdChar) cs
-      _    -> False
-  where
-    isIdStartChar c  = (isAlpha c || c == '_' || c == '@')
-    isIdEndChar c    = (c == '\'' || c == '?')
-=======
 isIdChar :: Char -> Bool
 isIdChar c
   = (isAlphaNum c || c == '_' || c == '@' || c == '-')
@@ -209,7 +188,6 @@
   -- where
   --
   --   isIdEndChar c    = (c == '\'' || c == '?')
->>>>>>> 839a762b
 
 wrapId :: String -> String
 wrapId s
@@ -225,26 +203,14 @@
 
 showExplicit name
    = showName True name
-<<<<<<< HEAD
 
 showPlain (Name m _ l _ n _)
   = join m (join l n)
-=======
->>>>>>> 839a762b
-
-showPlain (Name m _ l _ n _)
-  = join m (join l n)
-
-<<<<<<< HEAD
-instance Show Name where
-  show name
-   = showName False name
-=======
+
 
 instance Show Name where
   show name
    = showExplicit name
->>>>>>> 839a762b
 
 instance Pretty Name where
   pretty name
@@ -277,13 +243,8 @@
   = if (take 1 s == "(")
      then readTupled s
      else readQualifiedName s
-<<<<<<< HEAD
-
-
-=======
-
-
->>>>>>> 839a762b
+
+
 newName :: String -> Name
 newName s
   = newQualified "" s
@@ -364,19 +325,11 @@
                                     in (pre1 ++ "/" ++ lqual, id)
                       "" -> ("",s)  -- no local quantifier
 -}
-<<<<<<< HEAD
 
 isModuleName :: Name -> Bool
 isModuleName name
   = null (nameStem name)
 
-=======
-
-isModuleName :: Name -> Bool
-isModuleName name
-  = null (nameStem name)
-
->>>>>>> 839a762b
 isQualified :: Name -> Bool
 isQualified name
   = not (null (nameModule name))
@@ -426,11 +379,7 @@
   = null (nameStem name) && null (nameModule name)
 
 qualify :: Name -> Name -> Name
-<<<<<<< HEAD
-qualify (Name m hm _ 0 _ 0) (Name _ 0 l hl n hn)  = Name m hm l hl n hn
-=======
 qualify (Name m hm _ 0 _ 0) (Name _ 0 l hl n hn)     = Name m hm l hl n hn
->>>>>>> 839a762b
 qualify (Name m1 _ _ 0 _ 0) name@(Name m2 _ _ _ _ _) | m1 == m2 = name
 qualify n1 n2
   = failure ("Common.Name.qualify: illegal qualification: " ++ show (n1,n2))
@@ -444,13 +393,8 @@
   = Name m hm "" 0 "" 0
 
 nameAsModuleName :: Name -> Name
-<<<<<<< HEAD
-nameAsModuleName name
-  = newModuleName (showPlain name)
-=======
 nameAsModuleName (Name m _ l _ n _)
   = newModuleName (join m (join l n))
->>>>>>> 839a762b
 
 qualifyLocally :: Name -> Name -> Name
 qualifyLocally (Name loc _ _ 0 _ 0) (Name m _ l _ n _)
@@ -458,34 +402,22 @@
 qualifyLocally name1 name2
   = failure ("Common.Name.qualifyLocally: illegal qualification: " ++ showExplicit name1 ++ ", " ++ showExplicit name2)
 
-<<<<<<< HEAD
-=======
 -- move the module qualifier to the local qualifier
->>>>>>> 839a762b
 requalifyLocally :: Name -> Name
 requalifyLocally name@(Name m _ l _ n _)
   = if null m then name else newLocallyQualified "" (join m l) n
 
-<<<<<<< HEAD
-=======
 -- only keep the stem
->>>>>>> 839a762b
 unqualifyFull :: Name -> Name
 unqualifyFull (Name _ _ _ _ n hn)
   = Name "" 0 "" 0 n hn
 
-<<<<<<< HEAD
-=======
 -- full qualifier: module + local qualifier
->>>>>>> 839a762b
 fullQualifier :: Name -> String
 fullQualifier name
   = nameModule (unqualifyLocally name)
 
-<<<<<<< HEAD
-=======
 -- add the local qualifier to the module qualifier
->>>>>>> 839a762b
 unqualifyLocally :: Name -> Name
 unqualifyLocally name@(Name m _ l _ n _)
   = if null l then name else newQualified (join m l) n
@@ -553,7 +485,6 @@
 nameStartsWith :: Name -> String -> Bool
 nameStartsWith name pre
   = nameStem name `startsWith` pre
-<<<<<<< HEAD
 
 prepend :: String -> Name -> Name
 prepend pre name
@@ -579,33 +510,6 @@
     in reverse (xs ++ reverse post ++ ys)
 
 
-=======
-
-prepend :: String -> Name -> Name
-prepend pre name
-  = nameMapStem name $ \stem ->
-    case stem of
-      ('@':t) -> case pre of -- keep hidden names hidden
-                   '@':_ -> pre ++ t
-                   _     -> '@' : pre ++ t
-      t       -> pre ++ t
-
-
-postpend :: String -> Name -> Name
-postpend post name | isSymbolName name
-  = -- we must always end in symbols
-    nameMapStem name $ \stem ->
-    let (rsyms,rid) = span (not . isIdChar) (reverse stem)
-    in if null rid
-         then "@" ++ post ++ reverse rsyms
-         else reverse rid ++ post ++ reverse rsyms
-postpend post name
-  = nameMapStem name $ \stem ->
-    let (xs,ys) = span (\c -> c=='?' || c=='\'') (reverse stem)
-    in reverse (xs ++ reverse post ++ ys)
-
-
->>>>>>> 839a762b
 ----------------------------------------------------------------
 -- various special names
 ----------------------------------------------------------------
