-----------------------------------------------------------------------------
-- Copyright 2020-2021, Microsoft Research, Daan Leijen.
--
-- This is free software; you can redistribute it and/or modify it under the
-- terms of the Apache License, Version 2.0. A copy of the License can be
-- found in the LICENSE file at the root of this distribution.
-----------------------------------------------------------------------------

module Backend.C.FromCore ( cFromCore ) where

import Platform.Runtime( showHFloat )
import Platform.Config(version)
import Lib.Trace
import Control.Applicative hiding (empty)
import Control.Monad
import Data.List ( intersperse, partition, sortOn )
import Data.Char
-- import Data.Maybe
-- import Data.Monoid ( mappend )
import qualified Data.Set as S

import Common.File( normalizeWith, startsWith, endsWith  )
import Kind.Kind
import Kind.Newtypes
import Kind.Repr( orderConFields )
import Type.Type
import Type.TypeVar
import Type.Kind( getKind )
-- import Type.Assumption( getArity )
import qualified Type.Pretty as Pretty

import Lib.PPrint
-- import qualified Lib.PPrint
import Common.Name
-- import Common.Range
import Common.NamePrim
import Common.Failure
import Common.Unique
import Common.Syntax

import Core.Core
import Core.Pretty
import Core.CoreVar
import Core.Borrowed ( Borrowed, borrowedExtendICore )

import Backend.C.Parc( parcCore )
import Backend.C.ParcReuse ( parcReuseCore )
import Backend.C.ParcReuseSpec (parcReuseSpecialize )
import Backend.C.Box

type CommentDoc   = Doc
type ConditionDoc = Doc

type ModuleName = Name

debug :: Bool
debug  = False

externalNames :: [(TName, Doc)]
externalNames
  = [ (conName exprTrue,  text "true")
    , (conName exprFalse, text "false")
    -- , (TName nameOptionalNone typeOptional, text "undefined")  -- ugly but has real performance benefit
    ]

--------------------------------------------------------------------------
-- Generate C code from System-F core language
--------------------------------------------------------------------------

cFromCore :: Bool -> CTarget -> BuildType -> FilePath -> Pretty.Env -> Platform -> Newtypes -> Borrowed -> Int -> Bool -> Bool -> Bool -> Bool -> Bool -> Int -> Maybe (Name,Bool) -> Core -> (Doc,Doc,Maybe Doc,Core)
cFromCore separateMain ctarget buildType sourceDir penv0 platform newtypes borrowed uniq enableReuse enableSpecialize enableReuseSpecialize enableBorrowInference eagerPatBind stackSize mbMain core
  = case runAsm uniq (Env moduleName moduleName False penv externalNames newtypes platform ctarget eagerPatBind)
           (genModule separateMain ctarget buildType sourceDir penv platform newtypes borrowed enableReuse enableSpecialize enableReuseSpecialize enableBorrowInference stackSize mbMain core) of
      ((bcore,mainDoc),cdoc,hdoc) -> (cdoc,hdoc,mainDoc,bcore)
  where
    moduleName = coreProgName core
    penv       = penv0{ Pretty.context = moduleName, Pretty.fullNames = False }

contextDoc :: Doc
contextDoc = text "_ctx"

contextParam :: Doc
contextParam = text "kk_context_t* _ctx"

genModule :: Bool -> CTarget -> BuildType -> FilePath -> Pretty.Env -> Platform -> Newtypes -> Borrowed -> Bool -> Bool -> Bool -> Bool -> Int -> Maybe (Name,Bool) -> Core -> Asm (Core,Maybe Doc)
genModule separateMain ctarget buildType sourceDir penv platform newtypes borrowed0 enableReuse enableSpecialize enableReuseSpecialize enableBorrowInference stackSize mbMain core0
  =  do core <- liftUnique (do bcore <- boxCore core0            -- box/unbox transform
                               let borrowed = borrowedExtendICore bcore borrowed0
                               pcore <- parcCore penv platform newtypes borrowed enableSpecialize bcore -- precise automatic reference counting
                               rcore <- parcReuseCore penv enableReuse platform newtypes pcore -- constructor reuse analysis
                               if enableReuse && enableReuseSpecialize
                                  then parcReuseSpecialize penv newtypes rcore -- selective reuse
                                  else return rcore
                           )

        let headComment   = text "// Koka generated module:" <+> string (show (coreProgName core)) <.> text ", koka version:" <+> string version
                            <.> text ", platform:" <+> string (show (8 * sizePtr platform)) <.> text "-bit"
            initSignature = text "void" <+> ppName (qualify (coreProgName core) (newName "@init")) <.> parameters []
            doneSignature = text "void" <+> ppName (qualify (coreProgName core) (newName "@done")) <.> parameters []
            currentModuleInclude = text "#include" <+> dquotes (text (moduleNameToPath (coreProgName core)) <.> text ".h")

        emitToInit $ vcat $ [text "static bool _kk_initialized = false;"
                            ,text "if (_kk_initialized) return;"
                            ,text "_kk_initialized = true;"]
                            ++ map initImport (coreProgImports core)
                            ++
                            [text "#if defined(KK_CUSTOM_INIT)"
                            ,text "  KK_CUSTOM_INIT" <+> arguments [] <.> semi
                            ,text "#endif"]

        emitToDone $ vcat (map doneImport (reverse (coreProgImports core)))

        emitToC $ vcat $ [headComment,currentModuleInclude]
                         ++ externalImportIncludes
                         ++ externalIncludesC

        emitToH $ vcat $ [ text "#pragma once"
                         , text "#ifndef " <.> modName <.> text "_H"
                         , text "#define " <.> modName <.> text "_H"
                         , headComment
                         , text "#include <kklib.h>" ]
                         ++ map moduleImport (coreProgImports core)
                         ++ externalIncludesH

        emitToH (linebreak <.> text "// type declarations")
        genTypeDefs (coreProgTypeDefs core)
        emitToH (linebreak <.> text "// value declarations")
        genTopGroups (coreProgDefs core)

        emitToDone $ vcat [text "static bool _kk_done = false;"
                          ,text "if (_kk_done) return;"
                          ,text "_kk_done = true;"
                          ,empty
                          ,text "#if defined(KK_CUSTOM_DONE)"
                          ,text "  KK_CUSTOM_DONE" <+> arguments [] <.> semi
                          ,text "#endif"]

        init <- getInit
        done <- getDone
        emitToC $ linebreak
                  <.> text "// initialization"
                  <-> initSignature
                  <.> block init
                  <-> text "\n// termination"
                  <-> doneSignature
                  <.> block done

        let mainDoc = genMain (if separateMain then [headComment,currentModuleInclude] else [])
                              (coreProgName core) platform stackSize mbMain
        case mainDoc of
          Just doc | not separateMain -> emitToC doc
          _        -> return ()

        emitToH $ vcat $  [ linebreak <.> initSignature <.> semi <.> linebreak
                          , linebreak <.> doneSignature <.> semi <.> linebreak]
                          ++ externalEndIncludesH
                          ++ [text "#endif // header"]
        return (core, if separateMain then mainDoc else Nothing) -- box/unboxed core
  where
    modName         = ppModName (coreProgName core0)

    externalIncludesC :: [Doc]
    externalIncludesC
      = concatMap (includeExternalC ctarget buildType) (coreProgExternals core0)

    externalIncludesH :: [Doc]
    externalIncludesH
      = concatMap (includeExternalH ctarget buildType) (coreProgExternals core0)

    externalEndIncludesH :: [Doc]
    externalEndIncludesH
      = concatMap (includeEndExternalH ctarget buildType) (coreProgExternals core0)


    externalImportIncludes :: [Doc]
    externalImportIncludes
      = concatMap (importExternalInclude ctarget buildType sourceDir) (coreProgExternals core0)

    initImport :: Import -> Doc
    initImport imp
      = ppName (qualify (importName imp) (newName "@init")) <.> arguments [] <.> semi

    doneImport :: Import -> Doc
    doneImport imp
      = ppName (qualify (importName imp) (newName "@done")) <.> arguments [] <.> semi



moduleImport :: Import -> Doc
moduleImport imp
  = text "#include" <+>
    (if null (importPackage imp)
      then dquotes (text (moduleNameToPath  (importName imp)) <.> text ".h")
      else brackets (text (importPackage imp) <.> text "/" <.> text (moduleNameToPath  (importName imp))) <.> text ".h")

includeExternalC :: CTarget -> BuildType -> External -> [Doc]
includeExternalC ctarget buildType  ext
  = case externalImportLookup (C ctarget) buildType  "include-inline" ext of
      Just content -> [text (dropWhile isSpace content)]
      _ -> []

includeExternalH :: CTarget -> BuildType -> External -> [Doc]
includeExternalH ctarget buildType ext
  = case externalImportLookup (C ctarget) buildType  "header-include-inline" ext of
      Just content -> [text (dropWhile isSpace content)]
      _ -> []

includeEndExternalH :: CTarget -> BuildType -> External -> [Doc]
includeEndExternalH ctarget buildType ext
  = case externalImportLookup (C ctarget) buildType  "header-end-include-inline" ext of
      Just content -> [text (dropWhile isSpace content)]
      _ -> []

importExternalInclude :: CTarget -> BuildType -> FilePath -> External -> [Doc]
importExternalInclude ctarget buildType sourceDir ext
  = case externalImportLookup (C ctarget) buildType  "include" ext of
      Just path -> [(text "#include" <+>
                      (if (head path == '<')
                        then text path
                        else dquotes (if (null sourceDir) then text path
                                        else text (normalizeWith '/' sourceDir ++ "/" ++ path)))
                    )]
      _ -> []


genMain :: [Doc] -> Name -> Platform -> Int -> Maybe (Name,Bool) -> Maybe Doc
genMain header progName platform stackSize Nothing = Nothing
genMain header progName platform stackSize (Just (name,_))
  = Just $ vcat $ header ++
    [ text "\n// main exit\nstatic void _kk_main_exit(void)" <+> block (vcat [
            text "kk_context_t* _ctx = kk_get_context();",
            ppName (qualify progName (newName "@done")) <.> parens (text "_ctx") <.> semi
          ])
    , text "\n// main entry\nint main(int argc, char** argv)" <+> block (vcat [
        text $ "kk_assert(sizeof(size_t)==" ++ show (sizeSize platform) ++ " && sizeof(void*)==" ++ show (sizePtr platform) ++ ");"
      , if stackSize == 0 then empty else
        text $ "kk_os_set_stack_size(KK_IZ(" ++ show stackSize ++ "));"
      , text "kk_context_t* _ctx = kk_main_start(argc, argv);"
      , ppName (qualify progName (newName "@init")) <.> parens (text "_ctx") <.> semi
      , text "atexit(&_kk_main_exit);"
      , ppName name <.> parens (text "_ctx") <.> semi
      , ppName (qualify progName (newName "@done")) <.> parens (text "_ctx") <.> semi
      , text "kk_main_end(_ctx);"
      , text "return 0;"
      ])
    ]

---------------------------------------------------------------------------------
-- Generate C statements for value definitions
---------------------------------------------------------------------------------

genLocalGroups :: [DefGroup] -> Asm [Doc]
genLocalGroups dgs
  = mapM genLocalGroup dgs

genLocalGroup :: DefGroup -> Asm Doc
genLocalGroup (DefRec _) = error "Backend.C.FromCore.genLocalGroup: local resursive function definitions are not allowed"
genLocalGroup (DefNonRec def)
  = genLocalDef def


genLocalDef :: Def -> Asm Doc
genLocalDef def@(Def name tp expr vis sort inl rng comm)
  = do penv <- getPrettyEnv
       let resDoc = typeComment (Pretty.ppType penv tp)
       defDoc <- genStat (ResultAssign (defTName def) Nothing) expr
       let fdoc = vcat ([ if null comm
                           then empty
                           else align (vcat (space : map text (lines (trimComment comm)))) {- already a valid C comment -}]
                        ++
                        if (not (nameIsNil name) && dstartsWith defDoc (show (ppName name) ++ " ="))
                          then --single assignment without declarations
                               [ ppType tp <+> defDoc <.> semi ]
                          else [ if (nameIsNil name) then empty else ppVarDecl (defTName def) <.> unitSemi tp
                               , if (isDiscardExpr expr) then empty else defDoc]
                       )
       return (fdoc)
  where
    isDiscardExpr expr                     = isExprUnit expr  || isReuseNull expr

-- remove final newlines and whitespace and line continuations (\\)
trimComment comm
  = unlines (map trimLine (lines comm))
  where
    trimLine s = case reverse s of
                   '\\':xs -> trimRest xs
                   xs      -> trimRest xs
    trimRest xs = reverse (dropWhile (`elem` " \n\r\t") xs)


---------------------------------------------------------------------------------
-- Generate C declaration for top level definitions
---------------------------------------------------------------------------------

genTopGroups :: [DefGroup] -> Asm ()
genTopGroups groups
  = localUnique $
    mapM_ genTopGroup groups

genTopGroup :: DefGroup -> Asm ()
genTopGroup group
  = do case group of
        DefRec defs   -> do mapM_ genFunTopDefSig defs
                            mapM_ (genTopDef False False) defs
        DefNonRec def -> do let inlineC =  (defInline def == InlineAlways || isInlineable 5 def)
                            genTopDef True inlineC def

genFunTopDefSig :: Def -> Asm ()
genFunTopDefSig def@(Def name tp defExpr vis sort inl rng comm)
  = do penv <- getPrettyEnv
       let tpDoc = typeComment (Pretty.ppType penv tp)
           sig   = (genFunDefSig False def)
       -- (if (isPublic vis) then emitToH else emitToC)
       emitToH (linebreak <.> sig <.> semi <+> tpDoc)

genFunDefSig :: Bool -> Def -> Doc
genFunDefSig inlineC def@(Def name tp defExpr vis sort inl rng comm)
  = genFunSig inlineC vis name defExpr

genFunSig :: Bool -> Visibility -> Name -> Expr -> Doc
genFunSig inlineC vis name defExpr
  = let tryFun expr = case expr of
                        TypeApp e _   -> tryFun e
                        TypeLam _ e   -> tryFun e
                        Lam params eff body  -> genLamSig inlineC vis name params body
                        _             -> error ("Backend.C.FromCore.genFunDefSig: not a function: " ++ show (name,defExpr))
    in tryFun defExpr

genLamSig :: Bool -> Visibility -> Name -> [TName] -> Expr -> Doc
genLamSig inlineC vis name params body
  = (if (inlineC) then text "static inline "
       -- else if (not (isPublic vis)) then text "static "
       else empty) <.>
    ppType (typeOf body) <+> ppName name <.> tparameters params


genTopDef :: Bool -> Bool -> Def -> Asm ()
genTopDef genSig inlineC def@(Def name tp expr vis sort inl rng comm)
  = do when (not (null comm)) $
         (if inlineC then emitToH else emitToC) (align (vcat (space : map text (lines (trimComment comm))))) {- already a valid C comment -}
       genTopDefDecl genSig inlineC def

genTopDefDecl :: Bool -> Bool -> Def -> Asm ()
genTopDefDecl genSig inlineC def@(Def name tp defBody vis sort inl rng comm) | isValueOperation tp
  = return () -- don't generate code for phantom definitions for value operations (these were only needed for type checking)
genTopDefDecl genSig inlineC def@(Def name tp defBody vis sort inl rng comm)
  = let tryFun expr = case expr of
                        TypeApp e _   -> tryFun e
                        TypeLam _ e   -> tryFun e
                        Lam params eff body | isDefFun sort -> genFunDef params body
                        _ | isDefFun sort
                          -> -- some optimization turned a toplevel lambda into
                             -- a value; wrap it back into a lambda again as all occurrences
                             -- will have InfoArity and call it directly (so it cannot be a function_t)
                             case splitFunScheme tp of
                               Nothing -> failure ("Backend.C.FromCore.getTopDefDecl: function def has not a function type: " ++ show (name,tp))
                               Just (_,_,argTps,_,resTp)
                                 -> do names <- mapM newVarName ["x" ++ show i | i <- [1..length argTps]]
                                       let tnames = [TName name tp | (name,(_,tp)) <- zip names argTps]
                                           app    = App expr [Var tname InfoNone | tname <- tnames]
                                       genFunDef tnames app
                        -- special case string literals
                        Lit (LitString s)
                          -> do genTopLevelStringLiteral name vis s
                        -- special case for doubles
                        Lit lit@(LitFloat f)
                          -> do let flt  = ppLit lit
                                emitToH (text "#define" <+> ppName name <+> parens (text "(double)" <.> parens flt))
                        _ -> do doc <- genStat (ResultAssign (TName name tp) Nothing) (defBody)
                                emitToInit (block doc)  -- must be scoped to avoid name clashes
                                case genDupDropCall False {-drop-} tp (ppName name) of
                                  []   -> return ()
                                  docs -> emitToDone (hcat docs <.> semi)
                                let hdecl = ppType tp <+> ppName name <.> semi
                                    cdecl = ppType tp <+> ppName name <.> unitSemi tp
                                -- if (isPublic vis) -- then do
                                -- always public since inlined definitions can refer to it (sin16 in std/num/ddouble)
                                emitToH (linebreak <.> text "extern" <+> hdecl)
                                emitToC (linebreak <.> cdecl)
                                -- else do emitToC (linebreak <.> text "static" <+> decl)
    in withDef name inlineC (tryFun defBody)
  where
    emit = if inlineC then emitToH else emitToC

    resTp = case splitFunScheme tp of
                    Nothing -> tp
                    Just (_,_,argTps,_,resTp0) -> resTp0

    genFunDef :: [TName] -> Expr -> Asm ()
    genFunDef params body
      = do let args = map ( ppName . getName ) params
               isTailCall = body `isTailCalling` name
           bodyDoc <- -- (if isTailCall then withStatement else id)
                      genStat (ResultReturn (Just (TName name resTp)) params) body
           penv <- getPrettyEnv
           let tpDoc = typeComment (Pretty.ppType penv tp)
           let sig = genLamSig inlineC vis name params body
           when (genSig && not inlineC {-&& isPublic (defVis def)-}) $ emitToH (linebreak <.> sig <.> semi <+> tpDoc)
           top <- getTop -- get top level decls generated by body (for functions etc)
           emit $ linebreak
                  <.> top
                  <.> sig
                  <+> ( if isTailCall
                          then tcoBlock tpDoc bodyDoc
                          else debugComment ("genFunDef: no tail calls to " ++ show name ++ " found")
                            <.> tblock tpDoc bodyDoc
                      )

unitSemi :: Type -> Doc
unitSemi tp
  = if (isTypeUnit tp) then text " = kk_Unit;" else semi

genTopLevelStringLiteral :: Name -> Visibility -> String -> Asm ()
genTopLevelStringLiteral name vis s
  =  do let (cstr,clen) = cstring s
            decl = if (isPublic vis) then empty else text ""
        if (clen > 0)
          then do emitToC (text "kk_declare_string_literal" <.> tupled [decl,ppName name,pretty clen,cstr] {- <.> semi -})
                  emitToInit (text "kk_init_string_literal" <.> arguments [ppName name])
                  -- todo: emit drop in Done?
          else emitToC (text "kk_define_string_literal_empty" <.> tupled [decl, ppName name])
        when (isPublic vis) $
          emitToH (linebreak <.> text "extern" <+> ppType typeString <+> ppName name <.> semi)

---------------------------------------------------------------------------------
-- Generate value constructors for each defined type
---------------------------------------------------------------------------------

genTypeDefs :: TypeDefGroups -> Asm ()
genTypeDefs groups
  = mapM_ (genTypeDefGroup) groups


genTypeDefGroup :: TypeDefGroup -> Asm ()
genTypeDefGroup (TypeDefGroup tds)
  = do mapM_ (genTypeDefPre) tds  -- forward declaration for mutually recursive types
       mapM_ (genTypeDefPost) tds

genTypeDefPre :: TypeDef -> Asm ()
genTypeDefPre (Synonym synInfo)
  = return ()
genTypeDefPre (Data info isExtend)
  = do -- generate the type constructor
       emitToH $ linebreak <.> text ("// " ++ if (dataInfoIsValue info) then "value type" else "type") <+> pretty (dataInfoName info)
       let (dataRepr,conReprs) = getDataRepr info
           name   = (dataInfoName info)

       -- trace ("type " ++ show name ++ ": " ++ show dataRepr ++ ": " ++ show conReprs) $ return ()
       -- generate the type declaration
       if (dataRepr == DataEnum)
        then let enumIntTp = case (dataInfoDef info) of
                               DataDefValue (ValueRepr n 0 _)
                                -> if (n <= 1) then "uint8_t"
                                   else if (n <= 2) then "uint16_t"
                                   else if (n <= 4) then "uint32_t"
                                   else "uint64_t"
                               _ -> "kk_intb_t"  -- should not happen?
                 ppEnumCon (con,conRepr)
                           = ppName (conInfoName con)  -- <+> text "= datatype_enum(" <.> pretty (conTag conRepr) <.> text ")"
             in  emitToH $ ppVis (dataInfoVis info) <.> text "enum" <+> ppName (typeClassName (dataInfoName info)) <.> text "_e" <+>
                           block (if (null conReprs)
                                   then ppName (dataInfoName info) <.> text "_empty"
                                   else vcat (punctuate comma (map ppEnumCon (zip (dataInfoConstrs info) conReprs)))) <.> semi <->
                           text "typedef" <+> text enumIntTp <+> ppName (typeClassName (dataInfoName info)) <.> semi <.> linebreak
        else if (dataReprIsValue dataRepr || isExtend) then return ()
          else emitToH $ ppVis (dataInfoVis info) <.> text "struct" <+> ppName (typeClassName name) <.> text "_s" <+>
                         block (vcat ([text "kk_block_t _block;"] ++
                                      (if (dataRepr /= DataOpen) then [] else [text "kk_string_t _tag;"])
                               )) <.> semi
                         <->
                         (if dataReprMayHaveSingletons dataRepr
                           then (text "typedef kk_datatype_t" <+> ppName (typeClassName name) <.> semi)
                           else ( -- text "typedef struct" <+> ppName (typeClassName name) <.> text "_s*" <+> ppName (typeClassName name) <.> semi))
                                 text "typedef kk_datatype_ptr_t" <+> ppName (typeClassName name) <.> semi))

genTypeDefPost:: TypeDef -> Asm ()
genTypeDefPost (Synonym synInfo)
  = return ()
genTypeDefPost (Data info isExtend)
  = do -- generate the type constructor
       -- emitToH $ linebreak <.> text ("// " ++ if (dataInfoIsValue info) then "value type" else "type") <+> pretty (dataInfoName info)
       let (dataRepr,conReprs) = getDataRepr info
           noCons = null conReprs
           name   = (dataInfoName info)

       -- order fields of constructors to have their scan fields first
       let conInfoReprs = zip (dataInfoConstrs info) conReprs
       conInfos <- mapM (\(conInfo,conRepr) -> do -- should never fail as mixed raw/scan is checked in kindInfer
                                                  {-
                                                  newtypes <- getNewtypes
                                                  platform <- getPlatform
                                                  let (fields,size,scanCount) = orderConFieldsEx platform newtypes (dataRepr == DataOpen) (conInfoParams conInfo)
                                                  -}
                                                  let fields = conInfoOrderedParams conInfo
                                                      scanCount = valueReprScanCount (conInfoValueRepr conInfo)
                                                  return (conInfo,conRepr,fields,scanCount)) conInfoReprs

       let maxScanCount = maxScanCountOf conInfos
           minScanCount = minScanCountOf conInfos

       -- generate types for constructors
       if (dataRepr == DataEnum)
        then return ()
        else mapM_ (genConstructorType info dataRepr) conInfos

       -- wrap up the type definition
       if (dataRepr == DataOpen && not isExtend)
        then {- do let openTag = text "tag_t" <+> openTagName name
                emitToH $ text "extern" <+> openTag <.> semi
                emitToC $ openTag <+> text "= 0;" -}
             return ()
        else if (dataRepr == DataEnum || not (dataReprIsValue dataRepr))
          then return ()
          else emitToH $ if (needsTagField dataRepr)
                  then ppVis (dataInfoVis info) <.> text "struct" <+> ppName name <.> text "_s"
                       <+> block (text "kk_value_tag_t _tag;" <-> text "union"
                                  <+> block (vcat (
                                         map ppStructConField (dataInfoConstrs info)
                                         ++ (if (maxScanCount > 1 && minScanCount /= maxScanCount)
                                              then [text "kk_box_t _fields[" <.> pretty (maxScanCount - 1) <.> text "];"]  -- -1 as it includes the tag field itself
                                              else [])
                                      )) <+> text "_cons;") <.> semi -- <-> text "kk_struct_packed_end"
                       <-> ppVis (dataInfoVis info) <.> text "typedef struct" <+> ppName name <.> text "_s" <+> ppName (typeClassName name) <.> semi
                  else ppVis (dataInfoVis info) <.> text "typedef struct"
                       <+> (case (dataRepr,dataInfoConstrs info) of
                              (DataIso,[con])          -> ppName ((conInfoName con))
                              (DataSingleStruct,[con]) -> ppName ((conInfoName con))
                              _                        -> ppName name <.> text "_s")
                       <+> ppName (typeClassName name) <.> semi

       -- generate functions for constructors
       let sconInfos = sortOn (\(conInfo,_,_,_) -> length (conInfoParams conInfo)) conInfos -- singletons first for tests
       mapM_ (genConstructor info dataRepr maxScanCount) sconInfos
       mapM_ (genConstructorTest info dataRepr) sconInfos

       -- generate functions for the data type
       when (not isExtend) $
         do genDupDrop (typeClassName name) info dataRepr sconInfos
            genBoxUnbox name info dataRepr
  where
    ppStructConField con
      = text "struct" <+> ppName ((conInfoName con)) <+> ppName (unqualify (conInfoName con)) <.> semi

maxScanCountOf :: [(ConInfo,ConRepr,[(Name,Type)],Int)] -> Int
maxScanCountOf conInfos
  = foldr (\(_,_,_,sc) n -> max sc n) 0 conInfos

minScanCountOf :: [(ConInfo,ConRepr,[(Name,Type)],Int)] -> Int
minScanCountOf [] = 0
minScanCountOf conInfos
  = foldr (\(_,_,_,sc) n -> min sc n) (maxScanCountOf conInfos) conInfos

genConstructorType :: DataInfo -> DataRepr -> (ConInfo,ConRepr,[(Name,Type)],Int) -> Asm ()
genConstructorType info dataRepr (con,conRepr,conFields,scanCount) =
  case conRepr of
    ConEnum{}
       -> return () -- already in enum declaration
    ConSingleton{}  | not (dataReprIsValue dataRepr)
       -> return () -- represented as an enum
    -- _ | null conFields && (dataRepr < DataNormal && not (isDataStructLike dataRepr))
    --   -> return ()
    _  -> do emitToH $ ppVis (conInfoVis con) <.>  text "struct" <+> ppName ((conInfoName con)) <+>
                       block (let fields = (typeField ++ map ppConField conFields)
                              in if (null fields) then text "kk_box_t _unused;"  -- avoid empty struct
                                                  else vcat fields) <.> semi -- <-> text "kk_struct_packed_end"
  where
    typeField  = if (dataReprIsValue dataRepr) then []
                 else [text "struct" <+> ppName (typeClassName (dataInfoName info)) <.> text "_s" <+> text "_base;"]

ppConField :: (Name,Type) -> Doc
ppConField (name,tp)
  = ppType tp <+> ppName (unqualify name) <.> semi

genConstructor :: DataInfo -> DataRepr -> Int -> (ConInfo,ConRepr,[(Name,Type)],Int) -> Asm ()
genConstructor info dataRepr maxScanCount (con,conRepr,conFields,scanCount)
  = do genConstructorBaseCast info dataRepr con conRepr
       genConstructorCreate info dataRepr con conRepr conFields scanCount maxScanCount
       genConstructorAccess info dataRepr con conRepr

genConstructorTest :: DataInfo -> DataRepr -> (ConInfo,ConRepr,[(Name,Type)],Int) -> Asm ()
genConstructorTest info dataRepr (con,conRepr,conFields,scanCount)
  = do genConstructorTestX info dataRepr con conRepr

genConstructorTestX :: DataInfo -> DataRepr -> ConInfo -> ConRepr -> Asm ()
genConstructorTestX info dataRepr con conRepr
  = do emitToH  $ text "static inline bool" <+> (conTestName con) <.> parameters [ppName (typeClassName (dataInfoName info)) <+> text "x"]
                  <+> block( text "return (" <.> (
                  let nameDoc = ppName (conInfoName con)
                      -- tagDoc  = text "datatype_enum(" <.> pretty (conTag conRepr) <.> text ")"
                      dataTypeTagDoc = text "kk_datatype_tag" <.> arguments [text "x"]
                      valueTagEq     = text "kk_value_tag_eq(x._tag," <+> ppConTag con conRepr dataRepr <.> text ")"
                  in case conRepr of
                    ConEnum{}      -> text "x ==" <+> ppConTag con conRepr dataRepr
                    ConIso{}       -> text "true"
                    ConSingleton{} -- todo: maybe faster on arm64 with bt? -- | dataRepr == DataAsList -> text "kk_datatype_is_singleton(x)" -- text "x ==" <+> conSingletonName con
                                   | dataReprIsValue dataRepr -> valueTagEq
                                   | otherwise -> text "kk_datatype_has_singleton_tag" <.> tupled [text "x", ppConTag con conRepr dataRepr]
                    ConSingle{}    -> text "true"
                    ConStruct{}    -> valueTagEq
                    ConAsJust{conAsNothing=nothing}
                                   -> text "!" <.> conTestNameX nothing <.> arguments [text "x"]
                    ConAsCons{conAsNil=nil}
                                   -> -- todo: is_ptr may be faster on arm64?
                                      -- text "kk_datatype_is_ptr(x)"
                                      text "!" <.> conTestNameX nil <.> arguments [text "x"]
                    ConNormal{}
                                   -- | dataRepr == DataSingleNormal -> text "datatype_is_ptr(x)"
                                   -- | otherwise -> text "datatype_is_ptr(x) && datatype_tag_fast(x) ==" <+> ppConTag con conRepr dataRepr
                                   -- -> text "datatype_tag(x) ==" <+> ppConTag con conRepr dataRepr
                                   -> text (if (dataReprMayHaveSingletons dataRepr)
                                             then "kk_datatype_has_ptr_tag" else "kk_datatype_ptr_has_tag")
                                      <.> arguments [text "x", ppConTag con conRepr dataRepr]
                    ConOpen{}      -> let opentag = parens (
                                                     text "kk_datatype_as" <.> arguments [
                                                        text "struct" <+> ppName (typeClassName (dataInfoName info)) <.> text "_s*", text "x"]
                                                    ) <.> text "->_tag"
                                      in text "kk_string_ptr_eq_borrow" <.> tupled [opentag,ppConTag con conRepr dataRepr]
                  ) <.> text ");")

conTestName con
  = conTestNameX (conInfoName con)
conTestNameX name
  = ppName (makeHiddenName "is" name)

conTagName con
  = ppName (makeHiddenName "tag" (conInfoName con))

ppConTag con conRepr dataRepr
  = case conRepr of
      ConOpen{} ->  ppName (makeHiddenName "tag" (conInfoName con))
      ConEnum{} ->  ppName (conInfoName con)
      ConSingleton{} | dataRepr == DataAsMaybe -> text "KK_TAG_NOTHING"
      ConAsJust{}    -> text "KK_TAG_JUST"
      -- ConSingleton{}  | dataRepr == DataAsList -> text "datatype_from_enum(" <.> pretty (conTag conRepr) <.> text ")" -- ppName ((conInfoName con))
      _         | needsTagField dataRepr -> text "kk_value_tag(" <.> pretty (conTag conRepr) <.> text ")"
      _         ->  text "(kk_tag_t)" <.> parens (pretty (conTag conRepr))


genConstructorCreate :: DataInfo -> DataRepr -> ConInfo -> ConRepr -> [(Name,Type)] -> Int -> Int -> Asm ()
genConstructorCreate info dataRepr con conRepr allFields scanCount maxScanCount
  = do {-
       if (null conFields && not (dataReprIsValue dataRepr))
         then do let structTp = text "struct" <+> ppName (typeClassName (dataInfoName info)) <.> text "_s"
                     declTpName = structTp <+> conSingletonName con
                     open = if (dataRepr == DataOpen) then "open_" else ""
                 emitToH $ text "extern" <+> ppName (typeClassName (dataInfoName info)) <+> conSingletonName con <.> semi
                 emitToC $ text ("define_static_" ++ open ++ "datatype(,")
                             <+> structTp <.> text ","
                             <+> conSingletonName con <.> text ","
                             <+> ppConTag con conRepr dataRepr <.> text ");"
                 when (dataRepr == DataOpen) $
                   emitToInit $ text "_static_" <.> conSingletonName con <.> text "._tag =" <+> ppConTag con conRepr dataRepr <.> semi -- assign open tag
         else return ()
       -}
       when (dataRepr == DataOpen) $ emitToH $ text "extern kk_string_t" <+> conTagName con <.> semi
       let at = newHiddenName "at"
           cpath = newHiddenName "cpath"
           hasCPath = conReprHasCtxPath conRepr && not (null allFields)
           (paddingFields,conFields) = partition (isPaddingName . fst) allFields
       emitToH $
          text "static inline" <+> ppName (typeClassName (dataInfoName info)) <+> conCreateNameInfo con
          <.> ntparameters ((if (dataReprIsValue dataRepr || (null conFields) || isDataAsMaybe dataRepr) then [] else [(at,typeReuse)])
                             ++ (if hasCPath then [(cpath,typeInt32)] else [])
                             ++ conInfoParams con)
          <+> block (
            let nameDoc = ppName (conInfoName con)
                -- tagDoc  = text "datatype_enum(" <.> pretty (conTag conRepr) <.> text ")"
            in case conRepr of
              ConEnum{}      -> text "return" <+> ppConTag con conRepr dataRepr <.> semi
              ConSingleton{} | not (dataReprIsValue dataRepr)-> text "return kk_datatype_from_tag" <.> parens (ppConTag con conRepr dataRepr) <.> semi
              ConIso{}
                -> let tmp = text "_con"
                   in vcat [ppName (typeClassName (dataInfoName info)) <+> tmp <+> text "= {" <+> ppDefName (fst (head conFields)) <+> text "};"  -- struct init
                           ,text "return" <+> tmp <.> semi]
              _ -> let tmp = text "_con"
                       assignField f (name,tp) = f (ppDefName name) <+> text "=" <+> ppDefName name <.> semi
                   in if (dataReprIsValue dataRepr)
                    then vcat(--[ppName (typeClassName (dataInfoName info)) <+> tmp <.> semi]
                               (if (needsTagField dataRepr)
                                 then [ ppName (typeClassName (dataInfoName info)) <+> tmp <.> semi
                                      , tmp <.> text "._tag =" <+> ppConTag con conRepr dataRepr  <.> semi]
                                      ++ map (assignField (\fld -> tmp <.> text "._cons." <.> ppDefName (conInfoName con) <.> text "." <.> fld)) conFields
                                      ++ [tmp <.> text "._cons." <.> ppDefName (conInfoName con) <.> text "." <.> ppDefName padding <+> text "= kk_box_null();"
                                          | (padding,_) <- paddingFields]
                                      ++ [tmp <.> text "._cons._fields[" <.> pretty i <.> text "] = kk_box_null();"
                                          | i <- [(scanCount-1) .. (maxScanCount-2)]]  -- -1 as the scanCount includes the struct tag field
                                 else [ ppName (typeClassName (dataInfoName info)) <+> tmp <.> semi {- <+> text "= {0}; // zero initializes all fields" -} ]
                                      ++ map (assignField (\fld -> tmp <.> text "." <.> fld)) conFields
                                      ++ [tmp <.> text "." <.> ppDefName padding <+> text "= kk_box_null();" | (padding,_) <- paddingFields]
                               )
                               ++ [text "return" <+> tmp <.> semi])
                    else {- if (null conFields)
                     then text "return dup_datatype_as" <.> tupled [ppName (typeClassName (dataInfoName info)),  (conSingletonName con) {-, ppConTag con conRepr dataRepr <+> text "/* _tag */"-}] <.> semi
                     else -}
                          vcat((if not (isConAsJust conRepr) then [] else
                                 let arg = ppName (fst (head (conInfoParams con)))
                                 in [text "if kk_likely(!kk_box_is_maybe" <.> arguments [arg] <.> text ") { return kk_datatype_as_Just(" <.> arg <.> text "); }"
                                    ])
                               ++
                               [text "struct" <+> nameDoc <.> text "*" <+> tmp <+> text "="
                               <+> text "kk_block_alloc_at_as"
                                       <.> arguments [ text "struct" <+> nameDoc,
                                                       (if (isDataAsMaybe dataRepr || null conFields {- open singleton -}) then text "kk_reuse_null" else ppName at),
                                                       pretty scanCount <+> text "/* scan count */",
                                                       (if hasCPath then ppName cpath else text "0"),
                                                       if (dataRepr /= DataOpen)
                                                           then ppConTag con conRepr dataRepr
                                                           else text "KK_TAG_OPEN"
                                                     ]
                               <.> semi]
                              ++ (if (dataRepr /= DataOpen) then [] else [tmp <.> text "->_base._tag = kk_string_dup" <.> arguments [ppConTag con conRepr dataRepr] <.> semi ])
                              ++ map (assignField (\fld -> tmp <.> text "->" <.> fld)) conFields
                              ++ [tmp <.> text "->" <.> ppDefName padding <+> text "= kk_box_null();" | (padding,_) <- paddingFields]
                              ++ {- [let base = text "&" <.> tmp <.> text "->_base"
                                    in if (dataReprMayHaveSingletons dataRepr)
                                        then text "return kk_datatype_from_base" <.> parens base <.> semi
                                        else text "return" <+> base <.> semi])
                                 -}
                                 [text "return" <+> conBaseCastNameInfo con <.> arguments [tmp] <.> semi])
          )

genConstructorBaseCast :: DataInfo -> DataRepr -> ConInfo -> ConRepr -> Asm ()
genConstructorBaseCast info dataRepr con conRepr
  = case conRepr of
      ConEnum{}      -> return ()
      ConSingleton{} -> return ()
      ConIso{}       -> return ()
      _ | dataReprIsValue dataRepr -> return ()
      _ -> emitToH $
            text "static inline" <+> ppName (typeClassName (dataInfoName info)) <+> conBaseCastNameInfo con
            <.> parameters [text "struct" <+> ppName (conInfoName con) <.> text "* _x"]
            <+> block (
                  let base = text "&_x->_base"
                  in text "return" <+> text "kk_datatype_from_base" <.> arguments [base] <.> semi
                )


genConstructorAccess :: DataInfo -> DataRepr -> ConInfo -> ConRepr -> Asm ()
genConstructorAccess info dataRepr con conRepr
  = if (dataReprIsValue dataRepr || isConSingleton conRepr)
     then return ()
     else gen
  where
    gen = emitToH $ text "static inline struct" <+> ppName (conInfoName con) <.> text "*" <+> conAsName con
                    <.> parameters [ppName (typeClassName (dataInfoName info)) <+> text "x"]
                    <+> block( vcat $
                          [-- text "assert(" <.> conTestName con <.> tupled [text "x"] <.> text ");",
                           text "return" <+>
                           text "kk_datatype_as_assert" <.>
                           arguments [text "struct"  <+> ppName (conInfoName con) <.> text "*", text "x",
                               (if (dataRepr == DataOpen) then text "KK_TAG_OPEN" else ppConTag con conRepr dataRepr)] <.> semi]
                        )


genBoxUnbox :: Name -> DataInfo -> DataRepr -> Asm ()
genBoxUnbox name info dataRepr
  = do let tname = typeClassName name
       genBox tname info dataRepr
       genUnbox  tname info dataRepr

genBoxCall tp arg
  = let prim = "box"
        ctx  = contextDoc
    in case cType tp of
      CFun _ _   -> primName_t prim "function_t" <.> tupled ([arg,ctx])
      CPrim val  | val == "kk_unit_t" || val == "bool" || val == "kk_string_t" || val == "kk_bytes_t" -- || val == "kk_integer_t" 
                 -> primName_t prim val <.> parens arg  -- no context
      CData name -> primName prim (ppName name) <.> tupled [arg,ctx]
      _          -> primName_t prim (show (ppType tp)) <.> tupled [arg,ctx]  -- kk_box_t, int32_t


genUnboxCallOwned tp arg
  = genUnboxCall tp arg (text "KK_OWNED")

genUnboxCallBorrowed tp arg
  = genUnboxCall tp arg (text "KK_BORROWED")

genUnboxCall tp arg argBorrow
  = let prim = "unbox"
        ctx  = contextDoc
    in case cType tp of
      CFun _ _   -> primName_t prim "function_t" <.> tupled [arg,ctx] -- no borrow
      CPrim val  | val == "kk_unit_t" || val == "bool" || val == "kk_string_t" || val == "kk_bytes_t"
                    -> primName_t prim val <.> parens arg  -- no borrow, no context
                 | otherwise
                    -> primName_t prim val <.>  tupled ([arg] ++ (if (cPrimCanBeBoxed val) then [argBorrow] else []) ++ [ctx])
      CData name -> primName prim (ppName name) <.> tupled [arg,argBorrow,ctx]
      CBox       -> primName_t prim (show (ppType tp)) <.> tupled [arg,ctx]


primName_t prim s = primName prim $ text $
                     (if (s `startsWith` "kk_") then "" else "kk_") ++
                     (if (s `endsWith` "_t") then reverse (drop 2 (reverse s)) else s)
primName prim d   | null prim = d
                  | otherwise = d <.> text "_" <.> text prim


dataStructAsMaybeSplit :: [ConInfo] -> (ConInfo,ConInfo)
dataStructAsMaybeSplit [conInfo1,conInfo2]
  = if (null (conInfoParams conInfo1)) then (conInfo1,conInfo2) else (conInfo2,conInfo1)
dataStructAsMaybeSplit _
  = failure $ "Backend.C.dataStructAsMaybeSplit: invalid constructors for a maybe like type"

genBox name info dataRepr
  = emitToH $
    text "static inline kk_box_t " <.> ppName name <.> text "_box" <.> parameters [ppName name <+> text "_x"] <+> block (
      case dataRepr of
        DataEnum -> text "return" <+> text "kk_enum_box" <.> tupled [text "_x"] <.> semi
        DataIso  -> let conInfo = head (dataInfoConstrs info)
                        (isoName,isoTp)   = (head (conInfoParams conInfo))
                    in text "return" <+> genBoxCall isoTp (text "_x." <.> ppName (unqualify isoName)) <.> semi
        DataStructAsMaybe
          -> let (conNothing,conJust) = dataStructAsMaybeSplit (dataInfoConstrs info)
                 (conJustFieldName,conJustFieldTp) = head (conInfoParams conJust)
             in text "if" <+> parens (conTestName conNothing <.> arguments [text "_x"]) <+> (text "{ return kk_box_Nothing(); }")
                <->
                text "  else" <+> (
                  let boxField = genBoxCall conJustFieldTp
                                  (text "_x._cons." <.> ppDefName (conInfoName conJust) <.> text "." <.> ppName (unqualify conJustFieldName))
                  in text "{ return kk_box_Just" <.> arguments [boxField] <.> semi <+> text "}"
                )
        _ -> case dataInfoDef info of
               DataDefValue (ValueRepr raw scancount alignment)
                  -> let -- extra = if (needsTagField dataRepr) then 1 else 0  -- adjust scan count for added "tag_t" members in structs with multiple constructors
                         docScanCount = {- if (needsTagField dataRepr)
                                         then ppName name <.> text "_scan_count" <.> arguments [text "_x"]
                                         else -}
                                        pretty (scancount {- + extra -}) <+> text "/* scan count */"
                     in vcat [ text "kk_box_t _box;"
                             , text "kk_valuetype_box" <.> arguments [ppName name, text "_box", text "_x",
                                                                      docScanCount
                                                                     ] <.> semi
                             , text "return _box;" ]
               _  -> text "return" <+> text (if dataReprMayHaveSingletons dataRepr then "kk_datatype_box" else "kk_datatype_ptr_box") <.> tupled [text "_x"] <.> semi
    )

genUnbox name info dataRepr
  = emitToH $
    text "static inline" <+> ppName name <+> ppName name <.> text "_unbox" <.> parameters [text "kk_box_t _x", text "kk_borrow_t _borrow"] <+> block (
      (case dataRepr of
        DataEnum -> text "return" <+> parens (ppName name) <.> text "kk_enum_unbox" <.> tupled [text "_x"]
        DataIso  -> let conInfo = head (dataInfoConstrs info)
                        isoTp   = snd (head (conInfoParams conInfo))
                    in text "return" <+> conCreateNameInfo conInfo <.> arguments [genUnboxCall isoTp (text "_x") (text "_borrow")]
        DataStructAsMaybe
          -> let [conNothing,conJust] = sortOn (length . conInfoParams) (dataInfoConstrs info)
                 (conJustFieldName,conJustFieldTp) = head (conInfoParams conJust)
             in text "if (kk_box_is_Nothing(_x))" <+>
                  text "{ return" <+> conCreateName (conInfoName conNothing) <.> arguments [] <.> semi <+> text "}"
                <->
                text "  else" <+> (
                  text "{ return" <+> conCreateName (conInfoName conJust) <.> arguments [
                    genUnboxCall conJustFieldTp (text "kk_unbox_Just" <.> arguments [text "_x", text "_borrow"]) (text "_borrow")
                  ] <.> semi <+> text "}"
                )
        _ | dataReprIsValue dataRepr
          -> vcat [ ppName name <+> text "_unbox;"
                  , text "kk_valuetype_unbox" <.> arguments [ppName name, text "_unbox", text "_x", text "_borrow"] <.> semi
                  , text "return _unbox" ]
             -- text "unbox_valuetype" <.> arguments [ppName name, text "x"]
        _ -> text "return"
               <+> ((if dataReprMayHaveSingletons dataRepr
                     then text "kk_datatype_unbox"
                     else text "kk_datatype_ptr_unbox")
                     <.> tupled [text "_x"])
    ) <.> semi)


-- con infos are sorted with singletons first
genDupDrop :: Name -> DataInfo -> DataRepr -> [(ConInfo,ConRepr,[(Name,Type)],Int)] -> Asm ()
genDupDrop name info dataRepr conInfos
  = do -- genScanFields name info dataRepr conInfos
       genDupDropX True name info dataRepr conInfos
       genDupDropX False name info dataRepr conInfos
       {-
       when (not (dataReprIsValue dataRepr)) $
         do genHole name info dataRepr               -- create "hole" of this type for TRMC
            when (not (isDataAsMaybe dataRepr)) $
              do genIsUnique name info dataRepr
                 genFree name info dataRepr          -- free the block
                 genDecRef name info dataRepr        -- decrement the ref count (if > 0)
                 genDropReuseFun name info dataRepr  -- drop, but if refcount==0 return the address of the block instead of freeing
                 genDropNFun name info dataRepr      -- drop with known number of scan fields
                 genReuse name info dataRepr         -- return the address of the block
        -}
{-
genIsUnique :: Name -> DataInfo -> DataRepr -> Asm ()
genIsUnique name info dataRepr
  = emitToH $
    text "static inline bool" <+> ppName name <.> text "_is_unique" <.> parameters [ppName name <+> text "_x"] <+> block (
      text "return" <+> text "kk_datatype_ptr_is_unique" <.> arguments [text "_x"] <.> semi
    )

genFree :: Name -> DataInfo -> DataRepr -> Asm ()
genFree name info dataRepr
  = emitToH $
    text "static inline void" <+> ppName name <.> text "_free" <.> parameters [ppName name <+> text "_x"] <+> block (
      text "kk_datatype_ptr_free" <.> arguments [text "_x"] <.> semi
    )

genDecRef :: Name -> DataInfo -> DataRepr -> Asm ()
genDecRef name info dataRepr
  = emitToH $
    text "static inline void" <+> ppName name <.> text "_decref" <.> parameters [ppName name <+> text "_x"] <+> block (
      text "kk_datatype_ptr_decref" <.> arguments [text "_x"] <.> semi
    )


genDropReuseFun :: Name -> DataInfo -> DataRepr -> Asm ()
genDropReuseFun name info dataRepr
  = emitToH $
    text "static inline kk_reuse_t" <+> ppName name <.> text "_dropn_reuse" <.> parameters [ppName name <+> text "_x", text "kk_ssize_t _scan_fsize"] <+> block (
      text "return" <+> text "kk_datatype_ptr_dropn_reuse" <.> arguments [text "_x", text "_scan_fsize"] <.> semi
    )


genDropNFun :: Name -> DataInfo -> DataRepr -> Asm ()
genDropNFun name info dataRepr
  = emitToH $
    text "static inline void" <+> ppName name <.> text "_dropn" <.> parameters [ppName name <+> text "_x", text "kk_ssize_t _scan_fsize"] <+> block (
      text "kk_datatype_ptr_dropn" <.> arguments [text "_x", text "_scan_fsize"] <.> semi)

genReuse :: Name -> DataInfo -> DataRepr -> Asm ()
genReuse name info dataRepr
  = emitToH $
    text "static inline kk_reuse_t" <+> ppName name <.> text "_reuse" <.> parameters [ppName name <+> text "_x"] <+> block (
      text "return" <+> text "kk_datatype_ptr_reuse" <.> arguments [text "_x"] <.> semi)

genHole :: Name -> DataInfo -> DataRepr -> Asm ()
genHole name info dataRepr
  = emitToH $
    text "static inline" <+> ppName name <+> ppName name <.> text "_hole(void)" <+> block (
      text "return" <+>
      -- holes must be trace-able and look like values (least-significant-bit==1)
      text "kk_datatype_null()" <.> semi)
-}

{-
genScanFields :: Name -> DataInfo -> DataRepr -> [(ConInfo,ConRepr,[(Name,Type)],Int)] -> Asm ()
genScanFields name info dataRepr conInfos | not (needsTagField dataRepr)
 = return ()
genScanFields name info dataRepr conInfos
 = emitToH $
    text "static inline kk_ssize_t" <+> ppName name <.> text "_scan_count" <.> parameters [ppName name <+> text "_x"]
    <+> block (vcat (map (genScanFieldTests (length conInfos)) (zip conInfos [1..])))

genScanFieldTests :: Int -> ((ConInfo,ConRepr,[(Name,Type)],Int),Int) -> Doc
genScanFieldTests lastIdx ((con,conRepr,conFields,scanCount),idx)
  = if (lastIdx == idx)
      then (text "else" <+> stat)
      else (text (if (idx==1) then "if" else "else if") <+> parens (conTestName con <.> arguments [text "_x"]))
            <+> stat
  where
    stat = text ("return " ++ show (1 {-tag-} + scanCount) ++ ";")
-}

genDupDropX :: Bool -> Name -> DataInfo -> DataRepr -> [(ConInfo,ConRepr,[(Name,Type)],Int)] -> Asm ()
genDupDropX isDup name info dataRepr conInfos
  = emitToH $
     text "static inline"
     <+> (if isDup then ppName name <+> ppName name <.> text "_dup" else text "void" <+> ppName name <.> text "_drop")
     <.> parameters [ppName name <+> text "_x"]
     <+> block (vcat (dupDropTests))
  where
    ret = (if isDup then [text "return _x;"] else [])
    dupDropTests
      | dataRepr == DataEnum   = ret
      | all (\(_,conRepr,_,_) -> isConSingleton conRepr) conInfos  = ret     -- for ref type enumerations
      | dataRepr == DataIso    = [genDupDropIso isDup (head conInfos)] ++ ret
      -- | dataRepr == DataStructAsMaybe = [genDupDropMaybe isDup conInfos] ++ ret
      | dataRepr <= DataStruct = genDupDropMatch (map (genDupDropTests isDup dataRepr) conInfos) ++ ret
                                {-
                                 case (dataInfoDef info) of
                                   DataDefValue _ scancount -> genDupDropValue isDup dataRepr scancount ++ ret
                                   _ -> failure "Backend.C.genDupDropX: invalid value data definition?"
                                -}
      | otherwise = if (isDup) then [text "return"
                                      <+> (if dataReprMayHaveSingletons dataRepr
                                            then text "kk_datatype_dup" <.> arguments [text "_x"]
                                            else -- text "kk_basetype_dup_as" <.> arguments [ppName name, text "_x"])
                                                 text "kk_datatype_ptr_dup" <.> arguments [text "_x"])
                                       <.> semi]
                               else [text (if dataReprMayHaveSingletons dataRepr then "kk_datatype_drop"
                                                                                 else "kk_datatype_ptr_drop")
                                       <.> arguments [text "_x"] <.> semi]

genDupDropIso :: Bool -> (ConInfo,ConRepr,[(Name,Type)],Int) -> Doc
genDupDropIso isDup (con,conRepr,[(name,tp)],scanCount)
  = hcat $ map (<.>semi) (genDupDropCall isDup tp (text "_x." <.> ppName name))
genDupDropIso _ _
  = failure $ "Backend.C.genDupDropIso: invalid arguments"

-- coninfos are sorted with singletons first
genDupDropMaybe :: Bool -> [(ConInfo,ConRepr,[(Name,Type)],Int)] -> Doc
genDupDropMaybe isDup [(conNothing,_,_,_),(conJust,_,[(fname,ftp)],_)]
  = text "if" <+> parens (text "!" <.> conTestName conNothing <.> arguments [text "_x"]) <+>
    (block $ vcat (genDupDropCall isDup ftp (text "_x._cons." <.> ppDefName (conInfoName conJust) <.> dot <.> ppName fname)) <.> semi)

{-
genDupDropValue :: Bool -> DataRepr -> Int -> [Doc]
genDupDropValue isDup dataRepr 0  = []
-- genDupDropValue isDup DataStructAsMaybe 1  -- todo: maybe specialize?
genDupDropValue isDup dataRepr scanCount
  = [text "kk_box_t* _fields = (kk_box_t*)" <.> text (if needsTagField dataRepr then "&_x._cons._fields" else "&_x") <.> semi]
    ++
    [text "kk_box_" <.> text (if isDup then "dup" else "drop") <.> arguments [text "_fields[" <.> pretty (i-1) <.> text "]"] <.> semi
     | i <- [1..scanCount]]
-}

block1 [stat]  = text "{" <+> stat <+> text "}"
block1 stats   = block (vcat stats)

genDupDropMatch :: [(Doc,[Doc])] -> [Doc]
genDupDropMatch branches0
  = let branches = filter (not . null . snd) branches0
        complete = (length branches == length branches0)
        genBranch iff (test,stats)
                 = text iff <+> parens test <+> block1 stats
    in case branches of
          []     -> []
          [(_,stats)] | (null stats || complete)
                 -> stats
          (b:bs) -> [genBranch "if" b] ++
                    [genBranch "else if" b | b <- if complete then init bs else bs] ++
                    (if complete then [text "else" <+> block1 (snd (last bs))] else [])

genDupDropTests :: Bool -> DataRepr -> (ConInfo,ConRepr,[(Name,Type)],Int) -> (Doc,[Doc])
genDupDropTests isDup dataRepr (con,conRepr,conFields,scanCount)
  = let dupdropFields = genDupDropFields isDup dataRepr con conFields
    in  (conTestName con <.> arguments [text "_x"], dupdropFields)


genDupDropTestsX :: Bool -> DataRepr -> Int -> ((ConInfo,ConRepr,[(Name,Type)],Int),Int) -> Doc
genDupDropTestsX isDup dataRepr lastIdx ((con,conRepr,conFields,scanCount),idx)
  = let stats = genDupDropFields isDup dataRepr con conFields
    in if (lastIdx == idx)
        then (if null stats
               then empty
              else if (lastIdx == 1)
               then vcat stats
               else text "else" <+> block (vcat stats))
        else (text (if (idx==1) then "if" else "else if") <+> parens (conTestName con <.> arguments [text "_x"]))
             <+> (if null stats then text "{ }" else block (vcat stats))

genDupDropFields :: Bool -> DataRepr -> ConInfo -> [(Name,Type)] -> [Doc]
genDupDropFields isDup dataRepr con conFields
  = map (\doc -> doc <.> semi) $ concat $
    [genDupDropCall isDup tp
      ((if (needsTagField dataRepr) then text "_x._cons." <.> ppDefName (conInfoName con) else text "_x")
       <.> dot <.> ppName name) | (name,tp) <- conFields]


genDupDropCallX prim tp args
  = case cType tp of
      CFun _ _   -> [(primName_t prim "function_t") <.> args]
      CBox       -> [(primName_t prim "box_t") <.> args]
      CPrim val   | val == "kk_integer_t" || val == "kk_bytes_t" || val == "kk_string_t" || val == "kk_vector_t" || val == "kk_evv_t" || val == "kk_ref_t" || val == "kk_reuse_t" || val == "kk_box_t"
                  -> [(primName_t prim val) <.> args]
                  | otherwise
                  -> -- trace ("** skip dup/drop call: " ++ prim ++ ": " ++ show args) $
                     [text ("kk_skip_" ++ prim) <.> args] -- []-- text "value" <.> args

      CData name -> [primName prim (ppName name) <.> args]

genDupCall tp arg  = hcat $ genDupDropCall True tp arg
genDropCall tp arg = hcat $ genDupDropCall False tp arg

genDupDropCall :: Bool -> Type -> Doc -> [Doc]
genDupDropCall isDup tp arg = if (isDup) then genDupDropCallX "dup" tp (arguments [arg])
                                         else genDupDropCallX "drop" tp (arguments [arg])


-- The following functions are generated during "drop specialization" and "reuse specialization",
-- and only generated for heap allocated constructors so we can always use the `datatype_ptr` calls at runtime.
genIsUniqueCall :: Type -> Doc -> [Doc]
genIsUniqueCall tp arg  = {- case genDupDropCallX "is_unique" tp (arguments [arg]) of
                            [call] -> [text "kk_likely" <.> parens call]
                            cs     -> cs
                          -}
                          [text "kk_likely" <.> parens (text "kk_datatype_ptr_is_unique" <.> arguments [arg])]


genFreeCall :: Type -> Doc -> [Doc]
genFreeCall tp arg  = -- genDupDropCallX "free" tp (arguments [arg])
                      [text "kk_datatype_ptr_free" <.> arguments [arg]]

genDecRefCall :: Type -> Doc -> [Doc]
genDecRefCall tp arg  = -- genDupDropCallX "decref" tp (arguments [arg])
                        [text "kk_datatype_ptr_decref" <.> arguments [arg]]

genDropReuseCall :: Type -> [Doc] -> [Doc]
genDropReuseCall tp args  = -- genDupDropCallX "dropn_reuse" tp (arguments args)
                            [text "kk_datatype_ptr_dropn_reuse" <.> arguments args]

genReuseCall :: Type -> Doc -> [Doc]
genReuseCall tp arg  = -- genDupDropCallX "reuse" tp (arguments [arg])
                       [text "kk_datatype_ptr_reuse" <.> arguments [arg]]

genDropNCall :: Type -> [Doc] -> [Doc]
genDropNCall tp args  = -- genDupDropCallX "dropn" tp (arguments args)
                        [text "kk_datatype_ptr_dropn" <.> arguments args]

genHoleCall :: Type -> Doc
genHoleCall tp        = --  ppType tp <.> text "_hole()")
                        case cType tp of
                          CPrim "kk_integer_t" -> text "kk_integer_zero"
                          CPrim "kk_string_t"  -> text "kk_string_empty()"
                          CPrim "kk_bytes_t"  -> text "kk_bytes_empty()"
                          CPrim "kk_vector_t"  -> text "kk_vector_empty()"
                          _      -> text "kk_datatype_null()"


conBaseCastNameInfo :: ConInfo -> Doc
conBaseCastNameInfo con = conBaseCastName (conInfoName con)

conBaseCastName :: Name -> Doc
conBaseCastName conName = ppName (makeHiddenName "base" conName)

conCreateNameInfo :: ConInfo -> Doc
conCreateNameInfo con = conCreateName (conInfoName con)

conCreateName :: Name -> Doc
conCreateName conName  = ppName (makeHiddenName "new" conName)

conSingletonName :: ConInfo -> Doc
conSingletonName con = conSingletonNameX (conInfoName con)
conSingletonNameX conName = ppName (makeHiddenName "singleton" conName)

conAsName :: ConInfo -> Doc
conAsName con   = conAsNameX (conInfoName con)

conAsNameX cname = ppName (makeHiddenName "as" cname)

openTagName :: Name -> Doc
openTagName name = ppName (makeHiddenName "tag" name)

ntparameters :: [(Name,Type)] -> Doc
ntparameters pars
  = parameters (map param pars)
  where
    param (name,tp) = ppType tp <+> ppName (unqualify name)

parameters :: [Doc] -> Doc
parameters pars
  = tupled (pars ++ [contextParam])


arguments :: [Doc] -> Doc
arguments args
  = tupled (args ++ [contextDoc])


ppVis :: Visibility -> Doc
ppVis _       = empty
-- ppVis Public  = text "decl_public "
-- ppVis Private = text "decl_private "

-- | Returns the type constructor class name, for "List" it would be ".List"
typeConClassName :: Name -> Name
typeConClassName name
  = name -- postpend "." (prepend "." name)

typeClassName :: Name -> Name
typeClassName name
  = (prepend "@" name)  -- prepend . to create separate namespace

ppDefName :: Name -> Doc
ppDefName name
  = ppName (unqualify name)

vcatBreak []  = empty
vcatBreak xs  = linebreak <.> vcat xs


dataReprMayHaveSingletons :: DataRepr -> Bool
dataReprMayHaveSingletons dataRepr
  = case dataRepr of
      DataAsMaybe       -> True
      DataAsList        -> True
      DataSingleNormal  -> True
      (DataSingle hasSingletons) -> hasSingletons
      (DataNormal hasSingletons) -> hasSingletons
      -- DataOpen          -> True
      _                 -> False



genLambda :: [TName] -> Effect -> Expr -> Asm Doc
genLambda params eff body
  = do funName <- newDefVarName "fun"
       toH     <- getDefToHeader
       let newName   = prepend "new-" funName
           funTpName = postpend "_t" funName
           structDoc = text "struct" <+> ppName funTpName
           freeVars  = [(nm,tp) | (TName nm tp) <- tnamesList (freeLocals (Lam params eff body))]

       platform <- getPlatform
       env <- getEnv
       let emitError doc     = do let msg = show doc
                                  failure ("Backend.C.genLambda: " ++ msg)
           nameDoc           = text (show (cdefName env) ++ "@<lambda>")
           getDataInfo name  = do newtypes <- getNewtypes
                                  return (newtypesLookupAny name newtypes)
       (allFields,vrepr) <- orderConFields emitError nameDoc getDataInfo platform 1 {- base.fun -} freeVars

       let (paddingFields,fields) = partition (isPaddingName . fst) allFields
           scanCount = valueReprScanCount vrepr
           -- fieldDocs = [ppType tp <+> ppName name | (name,tp) <- allFields]
           tpDecl  =  text "struct" <+> ppName funTpName <+> block (
                       vcat ([text "struct kk_function_s _base;"] ++
                             [ppType tp <+> ppName name <.> semi | (name,tp) <- allFields])
                     ) <.> semi -- <-> text "kk_struct_packed_end"

           funSig  = text (if toH then "extern" else "static") <+> ppType (typeOf body)
                     <+> ppName funName <.> parameters ([text "kk_function_t _fself"] ++
                                                        [ppType tp <+> ppName name | (TName name tp) <- params])

           newDef  = funSig <.> semi
                     <-> text (if toH then "static inline" else "static")
                     <+> text "kk_function_t" <+> ppName newName <.> ntparameters fields <+> block ( vcat (
                       if (null fields)
                         then [text "kk_define_static_function" <.> arguments [text "_fself", ppName funName] -- <.> semi
                               --text "static" <+> structDoc <+> text "_self ="
                              --  <+> braces (braces (text "static_header(1, TAG_FUNCTION), box_cptr(&" <.> ppName funName <.> text ")")) <.> semi
                              ,text "return kk_function_dup(_fself,kk_context());"]
                         else [structDoc <.> text "* _self = kk_function_alloc_as" <.> arguments [structDoc, pretty scanCount
                                                                                              ] <.> semi
                              ,text "_self->_base.fun = kk_kkfun_ptr_box(&" <.> ppName funName <.> text ", kk_context());"]
                              ++ [text "_self->" <.> ppName name <+> text "=" <+> ppName name <.> semi | (name,_) <- fields]
                              ++ [text "_self->" <.> ppName paddingName <+> text "= kk_box_null();" | (paddingName,_) <- paddingFields]
                              ++ [text "return kk_datatype_from_base(&_self->_base, kk_context());"])
                     )


       emitToCurrentDef (vcat [linebreak,text "// lift anonymous function", tpDecl, newDef] <.> linebreak)

       bodyDoc <- genStat (ResultReturn Nothing params) body
       let funDef = funSig <+> block (
                      (if (null fields) then text "kk_unused(_fself);"
                        else let dups = braces (hcat [genDupCall tp (ppName name) <.> semi | (name,tp) <- fields])
                             in vcat ([structDoc <.> text "* _self = kk_function_as" <.> arguments [structDoc <.> text "*",text "_fself"] <.> semi]
                                   ++ [ppType tp <+> ppName name <+> text "= _self->" <.> ppName name <.> semi <+> text "/*" <+> pretty tp <+> text "*/"  | (name,tp) <- fields]
                                   ++ [text "kk_drop_match" <.> arguments [text "_self",dups,text "{}"]]
                                   ))
                      <-> bodyDoc
                    )
       emitToC funDef  -- TODO: make  static if for a Private definition

       let funNew = ppName newName <.> arguments [ppName name | (name,_) <- fields]
       return funNew

---------------------------------------------------------------------------------
-- Types
---------------------------------------------------------------------------------


ppType :: Type -> Doc
--ppType (TApp (TCon c) [t])  | typeConName c == nameTpCTail
--  = ppType t <.> text "*"
ppType tp
  = case cType tp of
      CBox -> text "kk_box_t"
      CFun _ _ -> text "kk_function_t"
      CData name -> ppName name
      CPrim prim -> text prim

data CType
  = CBox
  | CFun [CType] CType
  | CData Name
  | CPrim String
  deriving (Eq,Show)

cType :: Type -> CType
cType tp
  = case tp of
      TForall vars preds t
        -> cType t
      TFun pars eff res
        -> CFun (map (cType . snd) pars) (cType res)
      TApp t ts
        -> cType t
      TCon c
        -> cTypeCon c
      TVar v
        -> CBox
      TSyn syn args t
        -> cType t

cTypeCon c
   = let name = typeConName c
     in if (name == nameTpInt)
         then CPrim "kk_integer_t"
        else if (name == nameTpString)
         then CPrim "kk_string_t"
<<<<<<< HEAD
        else if (name == nameTpExternOwned)
         then CPrim "kk_box_t"
        else if (name == nameTpExternBorrowed)
         then CPrim "kk_box_t"
=======
        else if (name == nameTpBytes)
         then CPrim "kk_bytes_t"
>>>>>>> 83cef14c
        else if (name == nameTpVector)
         then CPrim "kk_vector_t"
        else if (name ==  nameTpEvv)
         then CPrim "kk_evv_t"
        else if (name == nameTpChar)
         then CPrim "kk_char_t"  -- 32-bit unicode point
        else if (name == nameTpSSizeT)
         then CPrim "kk_ssize_t"
        else if (name == nameTpIntPtrT)
         then CPrim "intptr_t"
        else if (name == nameTpFloat)
         then CPrim "double"
        else if (name == nameTpBool)
         then CPrim "bool"
        else if (name == nameTpUnit)
         then CPrim "kk_unit_t"
        else if (name == nameTpInt64)
         then CPrim "int64_t"
        -- else if (name == nameTpByte)
        --  then CPrim "uint8_t"
        else if (name == nameTpInt8)
         then CPrim "int8_t"
        else if (name == nameTpInt16)
         then CPrim "int16_t"
        else if (name == nameTpInt32 || name == nameTpMarker)
         then CPrim "int32_t"
        else if (name == nameTpFloat32)
         then CPrim "float"
        else if (name == nameTpFloat16)
         then CPrim "float"  -- float16 is only used for storage
        else if (name == nameTpRef || name == nameTpLocalVar)
         then CPrim "kk_ref_t"
        else if (name == nameTpBox || name == nameTpAny)
         then CPrim "kk_box_t"
        else if (name == nameTpReuse)
         then CPrim "kk_reuse_t"
        else if (name == nameTpFieldAddr)
         then CPrim "kk_field_addr_t"
        else CData (typeClassName name)


cPrimCanBeBoxed :: String -> Bool
cPrimCanBeBoxed prim
  = prim `elem` ["kk_char_t", "int64_t", "int16_t", "int32_t", "float", "double", "intptr_t", "kk_ssize_t"]


---------------------------------------------------------------------------------
-- Statements
---------------------------------------------------------------------------------

-- | Applies a return context
getResult :: Result -> Doc -> Doc
getResult result doc
  = if isEmptyDoc doc
      then text ""
      else getResultX result doc

getResultX result (retDoc)
  = case result of
     ResultReturn (Just n) _  | (isTypeUnit (typeOf n))
                              -> retDoc <.> text "; return kk_Unit;"
     ResultReturn _ _  -> text "return" <+> retDoc <.> semi
     ResultAssign n ml | isTypeUnit (typeOf n) && dstartsWith retDoc "kk_Unit" -> empty
     ResultAssign n ml -> (if --isWildcard (getName n) ||
                               nameNil == (getName n) || isTypeUnit (typeOf n)
                              then retDoc <.> semi
                              else ppName (getName n) <+> text "=" <+> retDoc <.> semi <+> text "/*" <.> pretty (typeOf n) <.> text "*/"
                          ) <-> case ml of
                                  Nothing -> empty
                                  Just l  -> text "goto" <+> ppName l <.> semi

ppVarDecl (TName name tp) = ppType tp <+> ppName name

tryTailCall :: Result -> Expr -> Asm (Maybe Doc)
tryTailCall result expr
  = case expr of
     -- Tailcall case 1
     App (Var n info) args  | ( case result of
                                  ResultReturn (Just m) _ -> m == n && infoArity info == (length args)
                                  _                       -> False
                              )
       -> do let (ResultReturn _ params) = result
             stmts <- genOverride params args
             return $ Just $ tailblock $ stmts <-> tailcall

     -- Tailcall case 2
     App (TypeApp (Var n info) _) args | ( case result of
                                            ResultReturn (Just m) _ -> m == n && infoArity info == (length args)
                                            _                       -> False
                                          )
       -> do let (ResultReturn _ params) = result
             stmts <- genOverride params args
             return $ Just $ tailblock $ stmts <-> tailcall

     _ -> return Nothing
  where
    tailblock doc = hang 2 (text "{ // tailcall" <-> doc) <-> text "}"
    -- overriding function arguments carefully
    genOverride :: [TName] -> [Expr] -> Asm Doc
    genOverride params args
      = fmap (debugWrap "genOverride") $
        do (stmts, varNames) <- do -- args' <- mapM tailCallArg args
                                   let args' = args
                                   bs    <- mapM (genTailVarBinding params) (zip params args')
                                   return (unzip bs)
           docs1             <- mapM genDefName params
           docs2             <- mapM genDefName varNames
           let assigns    = map (\(p,a)-> if p == a
                                            then debugComment ("genOverride: skipped overriding `" ++ (show p) ++ "` with itself")
                                            else p <+> text "=" <+> a <.> semi
                                ) (zip docs1 docs2)
           return $ vcat (stmts ++ assigns)

    genTailVarBinding params (param,expr)
      = case expr of
          Var tn _ | tn /= param && tn `elem` params -> genVarBindingAlways expr
          _ -> genVarBinding expr

-- | Generates a statement from an expression by applying a return context (deeply) inside
genStat :: Result -> Expr -> Asm Doc
genStat result expr
  = fmap (debugWrap "genStat") $
    {-
    case extractExternal expr of
      Just (tn,fs,es)
        -> do (statDoc, exprDoc) <- genExternalExpr tn fs es
              return (statDoc <-> getResult result exprDoc)
      Nothing
        -> -}
           do mdoc <- tryTailCall result expr
              case mdoc of
                Just doc
                  -> return doc
                Nothing
                  -> genExprStat result expr


genExprStat :: Result -> Expr -> Asm Doc
genExprStat result expr
  = case expr of
      -- If expression is inlineable, inline it
      _  | isInlineableExpr expr
        -> do exprDoc <- genInline expr
              return (getResult result exprDoc)

      Case exprs branches
         -> do (docs, scrutinees)
                   <- fmap unzip $
                      mapM (\e-> if isInlineableExpr e && isTypeBool (typeOf e)
                                   then do d       <- genInline e
                                           return (text "", d)
                                   else do (sd,vn) <- genVarBinding e
                                           vd      <- genDefName vn
                                           return (sd, vd)
                      ) exprs
               doc <- genMatch result scrutinees branches
               return (vcat docs <-> doc)

      Let groups body
        -> case (reverse groups, body) of
             (DefNonRec (Def name tp expr Private DefVal _ _ _):rgroups, (Case [Var vname _] branches))
               | name == getName vname && not (S.member vname (freeLocals branches)) && isInlineableExpr expr
               -> genExprStat result (makeLet (reverse rgroups) (Case [expr] branches))
             _ -> do docs1 <- genLocalGroups groups
                     doc2  <- genStat result body
                     return (vcat docs1 <-> doc2)

      -- Handling all other cases
      _ -> do (statDocs,exprDoc) <- genExpr expr
              return (vcat statDocs <-> getResult result exprDoc)

---------------------------------------------------------------------------------
-- Match
---------------------------------------------------------------------------------

type Bindings = [(TName,Doc)]

-- | Generates a statement for a match expression regarding a given return context
genMatch :: Result -> [Doc] -> [Branch] -> Asm Doc
genMatch result0 exprDocs branches
  = do -- mbTagDocs <- mapM genTag (zip exprDocs (transpose (map branchPatterns branches)))
       (result,genLabel)
          <- case result0 of
               ResultAssign name Nothing | length branches > 1 && not (isSingleTestBranch)
                 -> do label <- newVarName "match"
                       return (ResultAssign name (Just label),[ppName label <.> colon <+> semi])
               _ -> return (result0,[])
       docsInit <- mapM (genBranch result exprDocs True) (init branches)
       docLast0  <- genBranch result0 exprDocs False (last branches)
       let docLast = if (isSingleTestBranch && not (isJumpResult result))
                      then (text "else" <+> block docLast0) else docLast0
           doc = vcat (docsInit ++ [docLast] ++ genLabel)
       return doc
  where
    isJumpResult res
      = case res of
          ResultReturn _ _ -> True
          ResultAssign _ (Just _) -> True
          _ -> False

    isSingleTestBranch
      = case branches of
          -- [_,Branch [pat] _] | testIsSkipped pat
          --  -> True
          [Branch [pat] [Guard test expr],_]
            -> isExprTrue test && isSingleTestPat pat
          _ -> False

    testIsSkipped pat
      = case pat of
          PatWild    -> True
          PatVar _ p -> testIsSkipped p
          PatCon{patConSkip = skip} -> skip
          _ -> False

    isSingleTestPat pat
      = case pat of
          PatWild    -> True
          PatLit _   -> True
          PatVar _ p -> isSingleTestPat p
          PatCon{patConPatterns = ps} -> all isZeroTestPat ps

    isZeroTestPat pat
      = case pat of
          PatWild    -> True
          PatVar _ p -> isZeroTestPat p
          PatCon{patConPatterns = ps, patConSkip = skip} -> skip && all isZeroTestPat ps
          _          -> False

genBranch :: Result -> [Doc] -> Bool -> Branch -> Asm Doc
genBranch result exprDocs doTest branch@(Branch patterns guards)
  = do eagerPatBind <- getEagerPatBind
       doc <- genPattern doTest eagerPatBind [] (zip exprDocs patterns) (genGuards result guards)
       if (doc `dstartsWith` "if")
         then return doc
         else return (block doc)  -- for C++ we need to scope the locals or goto's can skip initialization

genGuards :: Result -> [Guard] -> Bindings -> Asm Doc
genGuards result guards bindings
  = do (docs, _) <- foldM (genGuard result) ([], bindings) guards
       return (vcat docs)

genGuard :: Result -> ([Doc], Bindings) -> Guard -> Asm ([Doc], Bindings)
genGuard result (docs, bindings) (Guard guard expr)
  = do let guardFree = freeLocals guard
           exprFree  = freeLocals expr
           (bindsGuard,bindsOther) = partition (\(name,_) -> tnamesMember name guardFree) bindings
           guardLocals             = map snd bindsGuard
           exprLocals              = map snd (filter (\(name,_) -> tnamesMember name exprFree) bindsOther)
       case guard of
         Con tname repr | getName tname == nameTrue
           -> do doc <- genStat result expr
                 return (docs ++ [vcat (guardLocals ++ exprLocals ++ [doc])], bindsOther)
         _ -> do (gddoc,gdoc) <- genExpr guard
                 sdoc <- genStat result expr
                 return (docs ++ [vcat $ guardLocals ++ gddoc ++ [text "if" <+> parensIf gdoc <+>
                                                         block (vcat (exprLocals ++ [sdoc]))]], bindsOther)

parensIf :: Doc -> Doc -- avoid parens if already parenthesized
parensIf d
  = if ((dstartsWith d "(" && dendsWith d ")") ||
        dstartsWith d "kk_likely") -- for genUniqueCall
      then d else parens d


genPattern :: Bool -> Bool -> Bindings -> [(Doc,Pattern)] -> (Bindings -> Asm Doc) -> Asm Doc
genPattern doTest eagerPatBind bindings [] genBody
  = genBody bindings

genPattern doTest eagerPatBind bindings0 dpatterns genBody
  = do (testss,localss,bindingss,nextPatternss) <- fmap (unzip4 . concat) $
                                                     mapM (genPatternTest doTest eagerPatBind) dpatterns
       let tests  = concat testss
           locals = concat localss
           bindings = bindings0 ++ concat bindingss
           nextPatterns = concat nextPatternss

       ndoc <- genPattern doTest eagerPatBind bindings nextPatterns genBody
       if (null tests)
        then return (vcat (locals ++ [ndoc]))
        else return (text "if" <+> parensIf (hcat (punctuate (text " && ") tests))
                      <+> block (vcat (locals ++ [ndoc])))

genPatternTest :: Bool -> Bool -> (Doc,Pattern) -> Asm [([Doc],[Doc],Bindings,[(Doc,Pattern)])]
genPatternTest doTest eagerPatBind (exprDoc,pattern)
  = let test xs = if doTest then xs else [] in
    case pattern of
      PatWild -> return []
      {-
      PatVar tname pattern | hiddenNameStartsWith (getName tname) "unbox"
        -> do let after = ppType (typeOf tname) <+> ppDefName (getName tname) <+> text "="
                              <+> genBoxCall "unbox" True (typeOf tname) exprDoc <.> semi
                  next  = genNextPatterns (\self fld -> self) (ppDefName (getName tname)) (typeOf tname) [pattern]
              return [([],[after],next)]
      -}
      {-
      PatVar tname(PatCon bname [pattern] repr [targ] exists tres info skip)  | getName bname == nameBoxCon
        -> do let tp    = targ
                  after = ppType tp <+> ppDefName (getName tname) <+> text "="
                          <+> genBoxCall "unbox" True tp exprDoc <.> semi
                  next  = genNextPatterns (\self fld -> self) (ppDefName (getName tname)) tp [pattern]
              return [([],[after],next)]
      -}
      PatCon bname [pattern] repr [targ] exists tres info skip  | getName bname == nameBoxCon
        -> do -- local <- newVarName "unbox"
              let -- assign  = [ppType tres <+> ppDefName local <+> text "=" <+> genDupCall tres exprDoc <.> semi]
                  -- unbox   = genUnboxCallBorrowed targ (ppDefName local)
                  assign  = []
                  unbox   = genUnboxCallBorrowed targ exprDoc
                  next    = genNextPatterns (\self fld -> self) unbox targ [pattern]
              return [([],assign,[],next)]
      PatVar tname pattern
        -> do let binding = ppType (typeOf tname) <+> ppDefName (getName tname) <+> text "=" <+> exprDoc <.> semi
                  (assign,bindings) = if (patternVarFree pattern && not eagerPatBind)
                                        then ([],[(tname,binding)])  -- read field as late as possible (for nested pattern matches)
                                        else ([binding],[])          -- read field right away
                  next  = genNextPatterns (\self fld -> self) (ppDefName (getName tname)) (typeOf tname) [pattern]
              return [([],assign,bindings,next)]
      PatLit (LitString s)
        -> return [(test [text "kk_string_cmp_cstr_borrow" <.> arguments [exprDoc,fst (cstring s)] <+> text "== 0"],[],[],[])]
      PatLit lit@(LitInt _)
        -> return [(test [text "kk_integer_eq_borrow" <.> arguments [exprDoc,ppLit lit]],[],[],[])]
      PatLit lit
        -> return [(test [exprDoc <+> text "==" <+> ppLit lit],[],[],[])]
      PatCon tname patterns repr targs exists tres info skip
        -> -- trace ("patCon: " ++ show info ++ ","  ++ show tname ++ ", " ++ show repr) $
           case repr of
                 ConEnum{}  | conInfoName info == nameTrue
                    -> return [(xtest [exprDoc],[],[],[])]
                 ConEnum{} | conInfoName info == nameFalse
                    -> return [(xtest [text "!" <.> parens exprDoc],[],[],[])]
                 ConAsJust{}
                    -> do let next = genNextPatterns
                                        (\self fld -> text "kk_datatype_unJust" <.> arguments [self])
                                        exprDoc (typeOf tname) patterns
                          return [(xtest [conTestName info <.> arguments [exprDoc]],[],[],next)]
                 _  -> let dataRepr = conDataRepr repr
                       in if (dataReprIsValue dataRepr || isConSingleton repr)
                           then valTest tname info dataRepr
                           else conTest info
        where
          xtest xs = if skip then [] else test xs

          valTest :: TName -> ConInfo -> DataRepr -> Asm [([Doc],[Doc],Bindings,[(Doc,Pattern)])]
          valTest conName conInfo dataRepr
            = --do let next = genNextPatterns (exprDoc) (typeOf tname) patterns
              --   return [(test [conTestName conInfo <.> parens exprDoc],[assign],next)]
              do let selectOp = if (needsTagField dataRepr)
                                 then "._cons." ++ show (ppDefName (getName conName)) ++ "."
                                 else "."
                     next = genNextPatterns (\self fld -> self <.> text selectOp <.> fld) exprDoc (typeOf tname) patterns
                 return [(xtest [conTestName conInfo <.> arguments [exprDoc]],[],[],next)]

          conTest conInfo
            = do local <- newVarName "con"
                 let next    = genNextPatterns (\self fld -> self <.> text "->" <.> fld) (ppDefName local) (typeOf tname) patterns
                     typeDoc = text "struct" <+> ppName (conInfoName conInfo) <.> text "*"
                     assign  = typeDoc <+> ppDefName local <+> text "=" <+> conAsName conInfo <.> arguments [exprDoc] <.> semi
                 return [(xtest [conTestName conInfo <.> arguments [exprDoc]],[assign],[],next)]

patternVarFree  pat
  = case pat of
      PatWild              -> True
      --PatLit (LitFloat _)  -> True
      --PatLit (LitChar _)   -> True
      _ -> False

genNextPatterns :: (Doc -> Doc -> Doc) -> Doc -> Type -> [Pattern] -> [(Doc,Pattern)]
genNextPatterns select exprDoc tp []
  = []
genNextPatterns select exprDoc tp patterns
  = let (vars,preds,rho) = splitPredType tp
    in case expandSyn rho of
         TFun args eff res
          -> case patterns of
               [PatWild]  | length args > 1 -> []
               [pat]      | length args == 0 || length args > 1 -> [(exprDoc, pat)]
               _          -> assertion ("C.FromCore.genNextPatterns: args != patterns " ++ show (length args, length patterns) ++ show (args,patterns) ++ ":\n expr: " ++ show exprDoc ++ "\n type: " ++ show tp) (length args == length patterns) $
                             concatMap genNextPattern
                                          (zip [if nameIsNil name then newFieldName i else name  | (name,i) <- zip (map fst args) [1..]]
                                           patterns)
         _ -> case patterns of
                [PatWild] -> []
                [pat]     -> [(exprDoc,pat)]
                _         -> failure "C.FromCore.genNextPatterns: patterns but not a function"
  where
    genNextPattern (name,pattern)
      = case pattern of
          PatWild -> []
          _       -> let patDoc = select exprDoc (ppDefName name)
                     in [(patDoc, pattern)]



---------------------------------------------------------------------------------
-- Expressions that produce statements on their way
---------------------------------------------------------------------------------

-- | Generates javascript statements and a javascript expression from core expression
genExpr :: Expr -> Asm ([Doc],Doc)
genExpr expr  | isInlineableExpr expr
  = do doc <- genInline expr
       return ([],doc)
genExpr expr
  = genExprPrim expr

genExprPrim expr
  = -- trace ("genExpr: " ++ show expr) $
    case expr of
     Con _ _              -> genConEtaExpand expr
     TypeApp (Con _ _) _  -> genConEtaExpand expr

     TypeApp e _ -> genExpr e
     TypeLam _ e -> genExpr e

     App f args
       -> genApp f args

     Let groups body
       -> do decls1       <- genLocalGroups groups
             (decls2,doc) <- genExpr body
             return (decls1 ++ decls2, doc)

     Case _ _
       -> do (doc, tname) <- genVarBinding expr
             nameDoc <- genDefName tname
             return ([doc], nameDoc)

     Lit (LitString s)
       -> do name <- newVarName "s"
             if (s=="")
              then return ([],text "kk_string_empty()")
              else do let (cstr,clen) = cstring s
                      return ([text "kk_define_string_literal" <.> arguments [empty,ppName name,pretty clen,cstr]]
                             ,text "kk_string_dup" <.> arguments [ppName name]);

     Var vname (InfoExternal formats)
       -> case splitFunScheme (typeOf vname) of
            Just(_,_,tpars,teff,tres)
              -> do names <- newVarNames (length tpars)
                    let tnames = [TName name tp | (name,(_,tp)) <- zip names tpars]
                    genExpr $ Lam tnames teff (App expr [Var tname InfoNone | tname <- tnames])
            _ -> failure ("Backend.C.FromCore.genExpr: invalid partially applied external:\n" ++ show expr)
     _ -> failure ("Backend.C.FromCore.genExpr: invalid expression:\n" ++ show expr)


genConEtaExpand cexpr
  = case splitFunScheme (typeOf cexpr) of
      Just (_,_,tpars,teff,tres)
        -> do names <- newVarNames (length tpars)
              let tnames = [TName name tp | (name,(_,tp)) <- zip names tpars]
              genExpr $ Lam tnames teff (App cexpr [Var tname InfoNone | tname <- tnames])
      _ ->failure ("Backend.C.FromCore.genExpr: invalid partially applied constructor:\n" ++ show cexpr)

genExprs :: [Expr] -> Asm ([Doc],[Doc])
genExprs exprs
  = do xs <- mapM genExpr exprs
       let (declss,docs) = unzip xs
       return (concat declss, docs)

genInlineableExprs :: [Expr] -> Asm ([Doc],[Doc])
genInlineableExprs exprs
  = do xs <- mapM genInlineableExpr exprs
       let (declss,docs) = unzip xs
       return (concat declss, docs)

genInlineableExpr :: Expr -> Asm ([Doc],Doc)
genInlineableExpr expr  | isInlineableExpr expr
  = do doc <- genInline expr
       return ([],doc)
genInlineableExpr expr
  = do (doc,var) <- genVarBinding expr
       return ([doc],ppName (getName var))


-- | Introduces an additional let binding in core if necessary
--   The expression in the result is guaranteed to be a Var afterwards
genVarBinding :: Expr -> Asm (Doc, TName)
genVarBinding expr
  = case expr of
      Var tn _ | not (isQualified (getName tn))-> return $ (empty, tn)
      _        -> genVarBindingAlways expr

genVarBindingAlways expr
  =  do name <- newVarName "x"
        let tp = typeOf expr
            tname = TName name tp
        doc <- genStat (ResultAssign tname Nothing) expr
        if (dstartsWith doc (show (ppName name) ++ " ="))
          then return (ppType tp <+> doc, tname)
          else return (ppVarDecl tname <.> unitSemi tp  <-> doc, tname)


---------------------------------------------------------------------------------
-- Pure expressions
---------------------------------------------------------------------------------

genPure   :: Expr -> Asm Doc
genPure expr
  = case expr of
     TypeApp e _ -> genPure e
     TypeLam _ e -> genPure e
     -- Var name (InfoExternal formats)
     --   -> genWrapExternal name formats  -- unapplied inlined external: wrap as function
     Var name info
       -> case splitFunScheme (typeOf name) of
            Just (_,_,argTps,eff,resTp) | isQualified (getName name) && isInfoArity info -- wrap bare top-level functions
              -> do argNames <- mapM newVarName ["x" ++ show i | i <- [1..length argTps]]
                    let tnames = [TName name tp | (name,(_,tp)) <- zip argNames argTps]
                        body   = (App expr [Var name InfoNone | name <- tnames])
                    genLambda tnames eff body
            _ -> case info of
                   InfoExternal formats -> genInlineExternal name formats []
                   _ -> return (ppName (getName name))
     Con name info
       | getName name == nameTrue -> return (text "true")
       | getName name == nameFalse -> return (text "false")
       | getName name == nameUnit  -> return (text "kk_Unit")
       | otherwise -> return (conCreateName (getName name) <.> arguments [])
     Lit l
       -> return $ ppLit l
     Lam params eff body
       -> {-
          do args    <- mapM genCommentTName params
             bodyDoc <- genStat (ResultReturn Nothing params) body
             return (text "function" <.> tupled args <+> block bodyDoc)
          -}
          genLambda params eff body
     _ -> failure ("Backend.C.FromCore.genPure: invalid expression:\n" ++ show expr)

{-
genLambda :: Expr -> ([TypeVar],[Pred],[(Name,Type)],Effect,Type) -> Asm Doc
genLambda expr (_,_,argTps,eff,resTp)
  = do argNames <- genVarNames (length argTps)
       let tnames = [TName name tp | (name,tp) <- zip argNames argTps]
           lam = Lam tnames eff $
                 App expr [Var tname InfoNone | tname <- tnames]
       in genInline
-}

isPat :: Bool -> Pattern -> Bool
isPat b q
  = case q of
      PatWild     -> False
      PatLit _    -> False
      PatVar _ q' -> isPat b q'
      PatCon {}   -> getName (patConName q) == if b then nameTrue else nameFalse

-- | Generates an effect-free expression
--   NOTE: Throws an error if expression is not guaranteed to be effectfree
genInline :: Expr -> Asm Doc
genInline expr | isPureExpr expr
  = genPure expr
genInline expr
  = do (decls,doc) <- genExprPrim expr
       when (not (null decls)) $
         failure ("Backend.C.FromCore.genInline: not an inlineable expression? " ++ show expr)
       return doc



---------------------------------------------------------------------------------
-- Applications
---------------------------------------------------------------------------------

genApp :: Expr -> [Expr] -> Asm ([Doc],Doc)
genApp f args
  = do sapp <- genAppSpecial f args
       case sapp of
         Just app -> return ([],app)
         Nothing  -> -- trace ("genAppNormal: " ++ show (f,args)) $
                     genAppNormal f args


genAppNormal :: Expr -> [Expr] -> Asm ([Doc],Doc)
-- special: allocat
genAppNormal (Var allocAt _) [Var at _, App (Con tname repr) args]  | getName allocAt == nameAllocAt
  = do (decls,argDocs) <- genInlineableExprs args
       let atDoc = ppName (getName at)
       return (decls,conCreateName (getName tname) <.> arguments ([atDoc] ++ ppCtxPath repr tname (null args) ++ argDocs))
genAppNormal (Var allocAt _) [Var at _, App (TypeApp (Con tname repr) targs) args]  | getName allocAt == nameAllocAt
  = do (decls,argDocs) <- genInlineableExprs args
       let atDoc = ppName (getName at)
       return (decls,conCreateName (getName tname) <.> arguments ([atDoc] ++ ppCtxPath repr tname (null args) ++ argDocs))
genAppNormal v@(Var allocAt _) [at, Let dgs expr]  | getName allocAt == nameAllocAt  -- can happen due to box operations
  = genExpr (Let dgs (App v [at,expr]))

-- special: conAssignFields
genAppNormal (Var (TName conTagFieldsAssign typeAssign) _) (Var reuseName (InfoConField conName conRepr nameNil):(Var tag _):fieldValues) | conTagFieldsAssign == nameConTagFieldsAssign
  = do tmp <- genVarName "con"
       let setTag = tmp <.> text "->_base._block.header.tag = (kk_tag_t)" <.> parens (text (show tag)) <.> semi
           fieldNames = case splitFunScheme typeAssign of
                          Just (_,_,args,_,_) -> tail (tail (map fst args))
                          _ -> failure ("Backend.C.FromCore: illegal conAssignFields type: " ++ show (pretty typeAssign))
       (decls, tmpDecl, assigns, result) <- genAssignFields tmp conName conRepr reuseName fieldNames fieldValues
       return (decls ++ [tmpDecl, setTag] ++ assigns, result)

genAppNormal (Var (TName conFieldsAssign typeAssign) _) (Var reuseName (InfoConField conName conRepr nameNil):fieldValues) | conFieldsAssign == nameConFieldsAssign
  = do tmp <- genVarName "con"
       let fieldNames = case splitFunScheme typeAssign of
                          Just (_,_,args,_,_) -> tail (map fst args)
                          _ -> failure ("Backend.C.FromCore: illegal conAssignFields type: " ++ show (pretty typeAssign))
       (decls, tmpDecl, assigns, result) <- genAssignFields tmp conName conRepr reuseName fieldNames fieldValues
       return (decls ++ [tmpDecl] ++ assigns, result)

-- special: cfield-hole
genAppNormal (Var unbox _) [App (Var cfieldHole _) []] | getName cfieldHole == nameCCtxHoleCreate && getName unbox == nameUnbox
  = return ([], genHoleCall (resultType (typeOf unbox))) -- ppType (resultType (typeOf unbox)) <.> text "_hole()")

-- special: cfield-of
genAppNormal (Var cfieldOf _) [App (Var box _) [App (Var dup _) [Var con _]], Lit (LitString conName), Lit (LitString fieldName)]  | getName cfieldOf == nameFieldAddrOf && getName dup == nameDup
  = do let doc = genFieldAddress con (readQualified conName) (readQualified fieldName)
       return ([],doc)

genAppNormal (Var cfieldOf _) [App (Var box _) [Var con _], Lit (LitString conName), Lit (LitString fieldName)]  | getName cfieldOf == nameFieldAddrOf
 = do let drop = map (<.> semi) (genDupDropCall False (typeOf con) (ppName (getName con)))
          doc = genFieldAddress con (readQualified conName) (readQualified fieldName)
      return (drop,doc)

-- special: cctx-set-context-path
genAppNormal (Var ctailSetContextPath _) [conExpr, Lit (LitString conName), Lit (LitString fieldName)]  | getName ctailSetContextPath == nameCCtxSetCtxPath
 = do (decl,conVar) <- genVarBinding conExpr
      let doc = genCCtxSetContextPath conVar (readQualified conName) (readQualified fieldName)
      return ([decl],doc)

-- add/sub small constant
genAppNormal (Var add _) [arg, Lit (LitInt i)] | getName add == nameIntAdd && isSmallInt i  -- arg + i
 = do (decls,argDocs) <- genInlineableExprs [arg]
      return (decls, text "kk_integer_add_small_const" <.> arguments (argDocs ++ [pretty i]))

genAppNormal (Var add _) [Lit (LitInt i),arg] | getName add == nameIntAdd && isSmallInt i   -- i + arg
 = do (decls,argDocs) <- genInlineableExprs [arg]
      return (decls, text "kk_integer_add_small_const" <.> arguments (argDocs ++ [pretty i]))

genAppNormal (Var sub _) [arg, Lit (LitInt i)] | getName sub == nameIntSub && isSmallInt i  -- arg - i
 = do (decls,argDocs) <- genInlineableExprs [arg]
      return (decls, text "kk_integer_add_small_const" <.> arguments (argDocs ++ [pretty (-i)]))


-- normal
genAppNormal f args
  = do (decls,argDocs) <- genInlineableExprs args
       case extractExtern f of
         -- known external
         Just (tname,formats)
           -> do (edecls,doc) <- genExprExternal tname formats argDocs
                 return ((edecls ++ decls), doc)
         Nothing
           -> case f of
               -- constructor
               Con tname repr
                 -> let at = if (dataReprIsValue (conDataRepr repr) || isConAsJust repr) then [] else [text "kk_reuse_null"]
                    in return (decls,conCreateName (getName tname) <.> arguments (at ++ ppCtxPath repr tname (null argDocs) ++ argDocs))
               -- call to known function
               Var tname _ | getName tname == nameAllocAt
                 -> failure ("Backend.C.genApp.Var.allocat: " ++ show (f,args))
               Var tname (InfoArity m n) | isQualified (getName tname)
                 -> return (decls,ppName (getName tname) <.> arguments argDocs)
               -- call unknown function_t
               _ -> do (fdecls,fdoc) <- case f of
                                          Var tname info -> return ([], ppName (getName tname)) -- prevent lambda wrapping recursively
                                          _ -> do (fdecl,fname) <- genVarBinding f
                                                  return ([fdecl],ppName (getName fname))
                       let (cresTp,cargTps) = case splitFunScheme (typeOf f) of
                                               Just (_,_,argTps,_,resTp)
                                                 -> (ppType resTp, tupled ([text "kk_function_t"] ++
                                                                           (map (ppType . snd) argTps) ++
                                                                           [text "kk_context_t*"]))
                                               _ -> failure $ ("Backend.C.genAppNormal: expecting function type: " ++ show (pretty (typeOf f)))
                       return (fdecls ++ decls, text "kk_function_call" <.> arguments [cresTp,cargTps,fdoc,arguments (fdoc:argDocs)])

ppCtxPath :: ConRepr -> TName -> Bool -> [Doc]
ppCtxPath repr cname True = []
ppCtxPath repr cname noArgs
  = case conReprCtxPath repr of
      Just (CtxNone)
         -> [text "0"]
      Just (CtxField fname)
         -> [text "kk_field_index_of" <.> tupled [
               text "struct" <+> ppName (getName cname), ppName (unqualify (getName fname)) ]]
      _  -> []


-- Assign fields to a constructor. Used in: genAppNormal on conAssignFields
genAssignFields :: Doc -> TName -> ConRepr -> TName -> [Name] -> [Expr] -> Asm ([Doc], Doc, [Doc], Doc)
genAssignFields tmp conName conRepr reuseName fieldNames fieldValues
  = do (decls,fieldDocs) <- genExprs fieldValues
       let conTp    = text "struct" <+> ppName (getName conName) <.> text "*"
           tmpDecl  = conTp <+> tmp <+> text "=" <+> parens conTp <.> ppName (getName reuseName) <.> semi
           assigns  = [tmp <.> text "->" <.> ppName fname <+> text "=" <+> fval <.> semi
                      | (fname,fval) <- zip fieldNames fieldDocs]
           ctxpath  = case conReprCtxPath conRepr of
                        Just (CtxField fname)
                          -> [text "kk_set_cpath" <.> tupled [
                                text "struct" <+> ppName (getName conName), tmp, ppName (unqualify (getName fname))]
                              <.> semi]
                        _ -> []
           result   = conBaseCastName (getName conName) <.> arguments [tmp]
       return (decls, tmpDecl, ctxpath ++ assigns, result)


genFieldAddress :: TName -> Name -> Name -> Doc
genFieldAddress conVar conName fieldName
  = text "kk_field_addr_create" <.> arguments [text "&" <.> conAsNameX (conName) <.> arguments [ppName (getName conVar)] <.> text "->" <.> ppName (unqualify fieldName)]

-- deprecated
genCCtxSetContextPath :: TName -> Name -> Name -> Doc
genCCtxSetContextPath conVar conName fieldName
  = text "kk_cctx_setcp" <.>
      arguments [-- conAsNameX conName,
                 ppName (getName conVar),
                 text "offsetof" <.> tupled [text "struct" <+> ppName conName, ppName (unqualify fieldName)]]

genAppSpecial :: Expr -> [Expr] -> Asm (Maybe Doc)
genAppSpecial f args
  = do platform <- getPlatform
       case (f,args) of
        (Var tname _, [Lit (LitInt i)]) | getName tname `elem` [nameInt32,nameInternalInt32] && isSmallInt32 i
          -> return (Just (genLitInt32 i))
        (Var tname _, [Lit (LitInt i)]) | getName tname == nameInt64 && isSmallInt64 i
          -> return (Just (genLitInt64 i))
        (Var tname _, [Lit (LitInt i)]) | getName tname `elem` [nameSSizeT,nameInternalSSizeT] && isSmallSSizeT platform i
          -> return (Just (genLitSSizeT i))
        (Var tname _, [Lit (LitInt i)]) | getName tname == nameIntPtrT && isSmallIntPtrT platform i
          -> return (Just (genLitIntPtrT i))
        (Var tname _, [Lit (LitInt i)]) | getName tname == nameByte && isSmallUInt8 platform i
          -> return (Just (genLitUInt8 i))
        _ -> case extractExtern f of
               Just (tname,formats)
                 -- inline external
                 -> case args of
                     [Lit (LitInt i)] | getName tname `elem` [nameInt32,nameInternalInt32] && isSmallInt32 i
                       -> return (Just (genLitInt32 i))
                     [Lit (LitInt i)] | getName tname == nameInt64 && isSmallInt64 i
                       -> return (Just (genLitInt64 i))
                     [Lit (LitInt i)] | getName tname == nameByte && isSmallUInt8 platform i
                       -> return (Just (genLitUInt8 i))
                     [Lit (LitInt i)] | getName tname `elem` [nameSSizeT,nameInternalSSizeT] && isSmallSSizeT platform i
                       -> return (Just (genLitSSizeT i))
                     [Lit (LitInt i)] | getName tname == nameIntPtrT && isSmallIntPtrT platform i
                       -> return (Just (genLitIntPtrT i))
                     _ -> return Nothing
               _ -> return Nothing

{-
genAppInline :: Expr -> [Expr] -> Asm Doc
genAppInline f args
  = do sapp <- genAppSpecial f args
       case sapp of
         Just app ->  return app
         Nothing  ->  do argDocs <- mapM genInline args
                         case f of
                           Con tname repr
                             -> return (conCreateName (getName tname) <.> tupled argDocs)
                           _ -> case extractExtern f of
                                  Just (tname,formats)
                                    -> genInlineExternal tname formats argDocs
                                  Nothing
                                    -> do fdoc <- genInline f
                                          return (fdoc <.> tupled argDocs)
-}

---------------------------------------------------------------------------------
-- Externals
---------------------------------------------------------------------------------

extractExtern :: Expr -> Maybe (TName,[(Target,String)])
extractExtern expr
  = case expr of
      TypeApp (Var tname (InfoExternal formats)) targs -> Just (tname,formats)
      Var tname (InfoExternal formats) -> Just (tname,formats)
      _ -> Nothing

-- inlined external sometimes  needs wrapping in a applied function block
genInlineExternal :: TName -> [(Target,String)] -> [Doc] -> Asm Doc
genInlineExternal tname formats argDocs
  = do (decls,doc) <- genExprExternal tname formats argDocs
       if (null decls)
        then return doc
        else error ("Backend.C.FromCore.genInlineExternal: TODO: inline external declarations: " ++ show (vcat (decls++[doc])))

-- generate external: needs to add try blocks for primitives that can throw exceptions
genExprExternal :: TName -> [(Target,String)] -> [Doc] -> Asm ([Doc],Doc)

-- special case box/unbox
genExprExternal tname formats [argDoc] | getName tname == nameBox || getName tname == nameUnbox
  = let isBox = (getName tname == nameBox)
        tp    = case typeOf tname of
                  TFun [(_,fromTp)] _ toTp -> if (isBox) then fromTp else toTp
                  _ -> failure $ ("Backend.C.genExprExternal.unbox: expecting function type: " ++ show tname ++ ": " ++ show (pretty (typeOf tname)))
        call  = if (isBox) then genBoxCall tp argDoc else genUnboxCallOwned tp argDoc
    in return ([], call)


-- special case dropn
genExprExternal tname formats [argDoc,scanDoc] | getName tname == nameDrop
  = let isDup = (getName tname == nameDup)
        tp    = case typeOf tname of
                  TFun [(_,fromTp),(_,_)] _ toTp -> fromTp
                  _ -> failure $ ("Backend.C.genExprExternal.dropn: expecting function type: " ++ show tname ++ ": " ++ show (pretty (typeOf tname)))
        call  = hcat (genDropNCall tp [argDoc,scanDoc])
    in return ([], call)


-- special case drop_reuse
genExprExternal tname formats [argDoc,scanDoc] | getName tname == nameDropReuse
  = let tp    = case typeOf tname of
                  TFun [(_,fromTp),(_,_)] _ toTp -> fromTp
                  _ -> failure $ ("Backend.C.genExprExternal.drop_reuse: expecting function type: " ++ show tname ++ ": " ++ show (pretty (typeOf tname)))
        call  = hcat (genDropReuseCall tp [argDoc,scanDoc])
    in return ([], call)

-- special case dup/drop
genExprExternal tname formats [argDoc] | getName tname == nameDup || getName tname == nameDrop
  = let isDup = (getName tname == nameDup)
        tp    = case typeOf tname of
                  TFun [(_,fromTp)] _ toTp -> fromTp
                  _ -> failure $ ("Backend.C.genExprExternal.drop: expecting function type: " ++ show tname ++ ": " ++ show (pretty (typeOf tname)))
        call  = hcat (genDupDropCall isDup tp argDoc)   -- if empty, pass dup argument along?
    in return ([], call)

-- special case is-unique
genExprExternal tname formats [argDoc] | getName tname == nameIsUnique
  = let tp    = case typeOf tname of
                  TFun [(_,fromTp)] _ toTp -> fromTp
                  _ -> failure $ ("Backend.C.genExprExternal.is_unique: expecting function type: " ++ show tname ++ ": " ++ show (pretty (typeOf tname)))
        call  = hcat (genIsUniqueCall tp argDoc)
    in return ([], call)

-- special case free
genExprExternal tname formats [argDoc] | getName tname == nameFree
  = let tp    = case typeOf tname of
                  TFun [(_,fromTp)] _ toTp -> fromTp
                  _ -> failure $ ("Backend.C.genExprExternal.free: expecting function type: " ++ show tname ++ ": " ++ show (pretty (typeOf tname)))
        call  = hcat (genFreeCall tp argDoc)
    in return ([], call)

-- special case decref
genExprExternal tname formats [argDoc] | getName tname == nameDecRef
  = let tp    = case typeOf tname of
                  TFun [(_,fromTp)] _ toTp -> fromTp
                  _ -> failure $ ("Backend.C.genExprExternal.decref: expecting function type: " ++ show tname ++ ": " ++ show (pretty (typeOf tname)))
        call  = hcat (genDecRefCall tp argDoc)
    in return ([], call)

-- special case reuse
genExprExternal tname formats [argDoc] | getName tname == nameReuse
  = let tp    = case typeOf tname of
                  TFun [(_,fromTp)] _ toTp -> fromTp
                  _ -> failure $ ("Backend.C.genExprExternal.reuse: expecting function type: " ++ show tname ++ ": " ++ show (pretty (typeOf tname)))
        call  = hcat (genReuseCall tp argDoc)
    in return ([], call)

-- special case: cfield hole
genExprExternal tname formats [] | getName tname == nameCCtxHoleCreate
  = return ([], genHoleCall (resultType (typeOf tname))) -- ppType (resultType (typeOf tname)) <.> text "_hole()")

{-
-- special case: cfield set
genExprExternal tname formats [fieldDoc,argDoc] | getName tname == nameCFieldSet
  = return ([],text "*" <.> parens fieldDoc <+> text "=" <+> argDoc)
-}

-- normal external
genExprExternal tname formats argDocs0
  = do
      ctarget <- getCTarget
      let name = getName tname
          format = getFormat ctarget tname formats
          argDocs = map (\argDoc -> if (all (\c -> isAlphaNum c || c == '_') (asString argDoc)) then argDoc else parens argDoc) argDocs0
      return $ case map (\fmt -> ppExternalF name fmt argDocs) $ lines format of
          [] -> ([],empty)
          ds -> (init ds, last ds)
  where
    ppExternalF :: Name -> String -> [Doc] -> Doc
    ppExternalF name []  args
     = empty
    ppExternalF name k@('\\':'#':xs) args
     = char '#' <.> ppExternalF name xs args
    ppExternalF name k@('#':'#':xs) args
     = failure ("Backend.C.FromCore: type arguments in C external in: " ++ show tname)
    ppExternalF name k@('#':y:xs)  args
     = if  y `elem` ['1'..'9']
        then (let n = length args
                  i = fromEnum y - fromEnum '1'
              in assertion ("illegal index in external: " ++ show tname ++ ":" ++ show (pretty (typeOf tname)) ++ "("++k++"): index: " ++ show i ++ ", arguments: " ++ show args) (i < n) $
                 (args!!i) <.> ppExternalF name xs args)
        else char y <.> ppExternalF name xs args
    ppExternalF name (x:xs)  args
     = char x <.> ppExternalF name xs args

getFormat :: CTarget -> TName -> [(Target,String)] -> String
getFormat ctarget tname formats
  = case lookupTarget (C ctarget) formats of  -- TODO: pass real ctarget from flags
      Nothing -> -- failure ("backend does not support external in " ++ show tname ++ ": " ++ show formats)
                 trace( "warning: C backend does not support external in " ++ show tname ++ " looking in " ++ show formats ) $
                      ("kk_unsupported_external(\"" ++ (show tname) ++ "\")")
      Just s -> s

genDefName :: TName -> Asm Doc
genDefName tname
  = return (ppName (unqualify (getName tname)))


genVarName :: String -> Asm Doc
genVarName s = do n <- newVarName s
                  return $ ppName n

-- | Generates `i` fresh variables and delivers them as `Doc` right away
genVarNames :: Int -> Asm [Doc]
genVarNames i = do ns <- newVarNames i
                   return $ map ppName ns

-- | Generate a name with its type in comments
genCommentTName :: TName -> Asm Doc
genCommentTName (TName n t)
  = do env <- getPrettyEnv
       return $ ppName n <+> comment (Pretty.ppType env t )


---------------------------------------------------------------------------------
-- Classification
---------------------------------------------------------------------------------

extractExternal  :: Expr -> Maybe (TName, String, [Expr])
extractExternal expr
  = case expr of
      App (TypeApp (Var tname (InfoExternal formats)) targs) args
        -> Just (tname, format tname formats, args)
      App var@(Var tname (InfoExternal formats)) args
        -> Just (tname, format tname formats, args)
      _ -> Nothing
  where
    format tn fs
      = case lookupTarget (C CDefault) fs of  -- TODO: pass real target from flags
          Nothing -> failure ("backend does not support external in " ++ show tn ++ show fs)
          Just s -> s

isFunExpr :: Expr -> Bool
isFunExpr expr
  = case expr of
      TypeApp e _   -> isFunExpr e
      TypeLam _ e   -> isFunExpr e
      Lam args eff body -> True
      _                 -> False

isReuseNull :: Expr -> Bool
isReuseNull expr
  = case expr of
      App (Var v (InfoExternal _)) [] | getName v  == nameReuseNull -> True
      _ -> False

isInlineableExpr :: Expr -> Bool
isInlineableExpr expr
  = case expr of
      TypeApp expr _   -> isInlineableExpr expr
      TypeLam _ expr   -> isInlineableExpr expr
      Lit (LitString _)-> False

      -- C has no guarantee on argument evaluation so we only allow a select few operations to be inlined
      App (Var v (InfoExternal _)) [] -> getName v `elem` [nameYielding,nameReuseNull,nameCCtxHoleCreate]
      App (Var v _) [arg] | getName v `elem` [nameBox,nameInt32,nameInternalInt32,nameSSizeT,
                                              nameInternalSSizeT,nameReuse,nameReuseIsValid,nameIsUnique]
                          -> isInlineableExpr arg

      -- App (Var v (InfoExternal _)) args -> hasTotalEffect (typeOf v) &&  all isPureExpr args  -- yielding() etc.

      -- App (Var v _) [arg] | getName v `elem` [nameBox,nameUnbox] -> isInlineableExpr arg
      {-
      -- TODO: comment out for now as it may prevent a tailcall if inlined
      App f args       -> -- trace ("isInlineable f: " ++ show f) $
                          isPureExpr f && all isPureExpr args
                          -- all isInlineableExpr (f:args)
                          && not (isFunExpr f) -- avoid `fun() {}(a,b,c)` !
                          -- && getParamArityExpr f == length args
      -}
      _                -> isPureExpr expr

isPureExpr :: Expr -> Bool
isPureExpr expr
  = case expr of
      TypeApp expr _  -> isPureExpr expr
      TypeLam _ expr  -> isPureExpr expr
      Var _ (InfoExternal{}) -> False
      Var _ _ -> True
      Con _ _ -> case splitFunScheme (typeOf expr) of
                   Just _ -> False  -- partially applied constructor gets eta-expanded
                   _      -> True
      Lit (LitString _) -> False  -- for our purposes, it's not pure (as it needs a declaration)
      Lit _   -> True
      Lam _ _ _ -> True
      _       -> False


isTailCalling :: Expr -> Name -> Bool
isTailCalling expr n
  = case expr of
      TypeApp expr _    -> expr `isTailCalling` n     -- trivial
      TypeLam _ expr    -> expr `isTailCalling` n     -- trivial
      Lam _ _ _           -> False                      -- lambda body is a new context, can't tailcall
      Var _ _           -> False                      -- a variable is not a call
      Con _ _           -> False                      -- a constructor is not a call
      Lit _             -> False                      -- a literal is not a call
      App (Var tn info) args   | getName tn == n            -- direct application can be a tail call
                        -> infoArity info == length args
      App (TypeApp (Var tn info) _) args | getName tn == n  -- tailcalled function might be polymorphic and is applied to types before
                        -> infoArity info == length args
      App (Var tn _) [e] | getName tn == nameReturn   -- a return statement is transparent in terms of tail calling
                        -> e `isTailCalling` n
      App _ _           -> False                      -- other applications don't apply
      Let _ e           -> e `isTailCalling` n        -- tail calls can only happen in the actual body
      Case _ bs         -> any f1 bs                  -- match statement get analyzed in depth
  where
    f1 (Branch _ gs) = any f2 gs                      -- does any of the guards tailcall?
    f2 (Guard _ e)   = e `isTailCalling` n            -- does the guarded expression tailcall?

---------------------------------------------------------------------------------
-- The assembly monad
---------------------------------------------------------------------------------

newtype Asm a = Asm { unAsm :: Env -> St -> (a, St)}

instance Functor Asm where
  fmap f (Asm a) = Asm (\env st -> case a env st of
                                     (x,st') -> (f x, st'))

instance Applicative Asm where
  pure x = Asm (\env st -> (x,st))
  (<*>)  = ap

instance Monad Asm where
  -- return = pure
  (Asm a) >>= f = Asm (\env st -> case a env st of
                                    (x,st1) -> case f x of
                                                 Asm b -> b env st1)

runAsm :: Int -> Env -> Asm a -> (a,Doc,Doc)
runAsm uniq initEnv (Asm asm)
  = case asm initEnv (initSt uniq) of
      (x,st) -> (x, vcat (reverse (cdoc st)), vcat (reverse (hdoc st)))

data St  = St  { uniq :: Int
               , hdoc :: [Doc]  -- h file in reverse
               , cdoc :: [Doc]  -- c file in reverse
               , idoc :: [Doc]  -- initialization expressions
               , tdoc :: [Doc]  -- toplevel (goes to either H or C)
               , ddoc :: [Doc]  -- done expressions
               }

data Env = Env { moduleName        :: Name                    -- | current module
               , cdefName          :: Name                    -- | current definition
               , cdefToHeader      :: Bool                    -- | emit current def to header?
               , prettyEnv         :: Pretty.Env              -- | for printing nice types
               , substEnv          :: [(TName, Doc)]          -- | substituting names
               , newtypes          :: Newtypes
               , platform          :: Platform
               , ctarget           :: CTarget
               , eagerPatBind      :: Bool
               }

data Result = ResultReturn (Maybe TName) [TName] -- first field carries function name if not anonymous and second the arguments which are always known
            | ResultAssign TName (Maybe Name)    -- variable name and optional label to break

initSt uniq = St uniq [] [] [] [] []

instance HasUnique Asm where
  updateUnique f
    = Asm (\env st -> (uniq st, st{ uniq = f (uniq st)}))

updateSt f
  = Asm (\env st -> ((),f st))

getSt
  = updateSt id

setSt st
  = updateSt (const st)


emitToH doc
  = updateSt (\st -> st{hdoc = doc : hdoc st })
emitToC doc
  = updateSt (\st -> st{cdoc = doc : cdoc st })
emitToInit doc
  = updateSt (\st -> st{idoc = doc : idoc st })
emitToTop doc
  = updateSt (\st -> st{tdoc = doc : tdoc st })
emitToDone doc
  = updateSt (\st -> st{ddoc = doc : ddoc st })

emitToCurrentDef doc
  = do env <- getEnv
       if (cdefToHeader env) then emitToH doc else emitToC doc

getInit :: Asm Doc
getInit
  = Asm (\env st -> (vcat (reverse (idoc st)), st{ idoc = [] }))

getDone :: Asm Doc
getDone
  = Asm (\env st -> (vcat ( (ddoc st)), st{ ddoc = [] }))   -- reversed

getTop :: Asm Doc
getTop
  = Asm (\env st -> (vcat (reverse (tdoc st)), st{ tdoc = [] }))

getEnv
  = Asm (\env st -> (env, st))

withEnv f (Asm asm)
  = Asm (\env st -> asm (f env) st)

localUnique asm
  = do u <- updateUnique id
       x <- asm
       setUnique u
       return x

getDefToHeader :: Asm Bool
getDefToHeader
  = do env <- getEnv
       return (cdefToHeader env)

withDef :: Name -> Bool -> Asm a -> Asm a
withDef name toHeader asm
  = withEnv (\env -> env{ cdefName = name, cdefToHeader = toHeader })  asm

newVarName :: String -> Asm Name
newVarName s
  = do u <- unique
       return (newHiddenNameEx s (show u))

newVarNames :: Int -> Asm [Name]
newVarNames 0 = return []
newVarNames i
  = do n  <- newVarName "x"
       ns <- newVarNames (i - 1)
       return (n:ns)

getModule :: Asm Name
getModule
  = do env <- getEnv
       return (moduleName env)

getCTarget :: Asm CTarget
getCTarget
  = do env <- getEnv
       return (ctarget env)

newDefVarName :: String -> Asm Name
newDefVarName s
  = do env <- getEnv
       u <- unique
       return $ postpend ("-" ++ s ++ show u) (cdefName env)

getPrettyEnv :: Asm Pretty.Env
getPrettyEnv
  = do env <- getEnv
       return (prettyEnv env)

getEagerPatBind :: Asm Bool
getEagerPatBind
  = do env <- getEnv
       return (eagerPatBind env)

withTypeVars :: [TypeVar] -> Asm a -> Asm a
withTypeVars vars asm
  = withEnv (\env -> env{ prettyEnv = Pretty.niceEnv (prettyEnv env) vars }) asm

withNameSubstitutions :: [(TName, Doc)] -> Asm a -> Asm a
withNameSubstitutions subs asm
  = withEnv (\env -> env{ substEnv = subs ++ substEnv env }) asm

getNewtypes :: Asm Newtypes
getNewtypes
  = do env <- getEnv
       return (newtypes env)

getPlatform :: Asm Platform
getPlatform
 = do env <- getEnv
      return (platform env)

---------------------------------------------------------------------------------
-- Pretty printing
---------------------------------------------------------------------------------

ppLit :: Lit -> Doc
ppLit lit
    = case lit of
      LitInt i    -> if (isSmallInt(i))
                      then text "kk_integer_from_small" <.> parens (pretty i)
                     else if (isSmallInt32(i))
                      then text "kk_integer_from_int" <.> arguments [pretty i]
                      else text "kk_integer_from_str" <.> arguments [dquotes (pretty i)]
      LitChar c   -> let i = fromEnum c
                     in if (c >= ' ' && c <= '~')
                         then text (show c)
                         else text ("0x" ++ showHex 4 (fromEnum c))
      LitFloat d  -> text (showHFloat d "")
      LitString s -> failure ("Backend.C.FromCore: ppLit: cannot inline string literal: " ++ show s)

cstring :: String -> (Doc,Int)
cstring s
  = let (cstr,ccnt) = unzip (map escape s)
    in (dquotes (hcat cstr), sum ccnt)
  where
    bytes bs
      = text ("\" \"" ++ concat ["\\x" ++ showHex 2 b | b <- bs] ++ "\" \"")
    escape c
      = if (c=='\0')
         then (bytes [0xC0,0x80],2) -- embedded zero character
        else if (c < ' ')
         then (if (c=='\n') then text "\\n"
               else if (c == '\r') then text "\\r"
               else if (c == '\t') then text "\\t"
               else bytes [fromEnum c], 1)
        else if (c <= '\x7F')
         then (if (c == '\"') then text "\\\""
               else if (c=='\'') then text "\\'"
               else if (c=='\\') then text "\\\\"
               else if (c=='?')  then text "\\?"  -- to avoid accidental trigraphs
               else char c, 1)
        else let x = fromEnum c
             in if (x <= 0x07FF)
                 then (bytes [0xC0 + (x`div`64), 0x80 + (x`mod`64)], 2)
                else if (x <= 0xFFFF)
                 then (bytes [0xE0 + (x`div`4096), 0x80 + ((x`div`64)`mod`64), 0x80 + (x`mod`64)], 3)
                else if (x <= 0x10FFFF)
                 then (bytes [0xF0 + (x`div`262144), 0x80 + ((x`div`4096)`mod`64), 0x80 + ((x`div`64)`mod`64), 0x80 + (x`mod`64)], 4)
                 else escape (toEnum 0xFFFD)


genLitInt32 :: Integer -> Doc
genLitInt32 i
  | i == minSmallInt32 = parens (text "INT32_MIN")
  | otherwise          = parens ({-text "(int32_t)" <.> -} text "KK_I32" <.> parens (pretty i))

genLitInt64 :: Integer -> Doc
genLitInt64 i
  | i == minSmallInt64  = parens (text "INT64_MIN")
  | otherwise           = parens ({-text "(int64_t)" <.> -} text "KK_I64" <.> parens (pretty i))

genLitUInt8 :: Integer -> Doc
genLitUInt8 i
  = parens (text "(uint8_t)" <.> parens (pretty i))

genLitSSizeT :: Integer -> Doc
genLitSSizeT i
  = parens (text "KK_IZ" <.> parens (pretty i))

genLitIntPtrT :: Integer -> Doc
genLitIntPtrT i
  = parens (text "KK_IP" <.> parens (pretty i))


isSmallLitInt expr
  = case expr of
      Lit (LitInt i)  -> isSmallInt i
      _ -> False

isSmallInt i = (i >= minSmallInt && i <= maxSmallInt)
maxSmallInt, minSmallInt :: Integer
maxSmallInt = 8191  -- 2^13 - 1   (conservative: 14 bits on 32-bits platform)
minSmallInt = -maxSmallInt - 1

isSmallInt32 i = (i >= minSmallInt32 && i <= maxSmallInt32)
maxSmallInt32, minSmallInt32 :: Integer
maxSmallInt32 = 2147483647  -- 2^31 - 1
minSmallInt32 = -maxSmallInt32 - 1

isSmallInt64 i = (i >= minSmallInt64 && i <= maxSmallInt64)
maxSmallInt64, minSmallInt64 :: Integer
maxSmallInt64 = 9223372036854775807  -- 2^63 - 1
minSmallInt64 = -maxSmallInt64 - 1

isSmallUInt8 platform i
  = (i >= 0 && i < 255)

-- note: don't allow smallest or we get C constant errors
isSmallSSizeT platform i
  | sizeSize platform == 4 = (i > minSmallInt32 && i <= maxSmallInt32)
  | sizeSize platform == 8 = (i > minSmallInt64 && i <= maxSmallInt64)
  | otherwise = failure $ "Backend.C.isSmallSSizeT: unknown platform ssize_t: " ++ show platform

isSmallIntPtrT platform i
  | sizePtr platform == 4 = (i > minSmallInt32 && i <= maxSmallInt32)
  | sizePtr platform == 8 = (i > minSmallInt64 && i <= maxSmallInt64)
  | otherwise = failure $ "Backend.C.isSmallIntPtrT: unknown platform intptr_t: " ++ show platform


ppName :: Name -> Doc
ppName name
  = if isQualified name
     then ppModName (qualifier name) <.> text "_" <.> text (asciiEncode False (show (unqualify name)))-- encode False (unqualify name)
     else encode False name

ppQName :: Name -> Name -> Doc
ppQName modName name
  = if (modName == qualifier name)   -- We need to qualify always since otherwise we may clash with local variables. i.e. fun f( x : int ) { Main.x( x ) }
     then ppName (unqualify name)
     else ppName name

ppModName :: Name -> Doc
ppModName name
  = text "kk_" <.> encode True (name)

encode :: Bool -> Name -> Doc
encode isModule name
  = let s = asciiEncode isModule (show name)
    in if (isReserved s || s == "" || isDigit (head s))
         then text ("kkloc_" ++ s)
         else text s

isReserved :: String -> Bool
isReserved s
  = if (s `startsWith` "kk_")
      then True
      else s `S.member` reserved

reserved :: S.Set String
reserved
  = S.fromList $ -- C pseudo-keywords
    [ "bool"
    , "toString"
    , "arguments"
    , "eval"
    ]
    ++ -- C types
    [ "char"
    , "int"
    , "intptr_t"
    , "long"
    , "short"
    , "signed"
    , "size_t"
    , "ssize_t"
    , "intptr_t"
    , "uintptr_t"
    , "unsigned"
    , "uint8_t"
    , "double"
    ]
    ++ -- C keywords
    [ "async"
    , "await"
    , "break"
    , "case"
    , "catch"
    , "class"
    , "continue"
    , "const"
    , "debugger"
    , "default"
    , "delete"
    , "do"
    , "else"
    , "finally"
    , "for"
    , "function"
    , "if"
    , "in"
    , "instanceof"
    , "new"
    , "return"
    , "register"
    , "switch"
    , "struct"
    , "this"
    , "throw"
    , "try"
    , "typeof"
    , "union"
    , "var"
    , "void"
    , "while"
    , "with"
    , "yield"
    ]
    ++ -- reserved for future use
    [ "class"
    , "enum"
    , "export"
    , "extends"
    , "import"
    , "super"
    ]
    ++ -- special macros
    [ "errno"
    , "exception_info"
    , "or"
    ]

inlineblock :: Doc -> Doc
inlineblock doc
  | doc `dstartsWith` "{" = doc
  | otherwise             = (hang 2 (text "{" <+> doc)) <--> text "}"


block :: Doc -> Doc
block doc
  | doc `dstartsWith` "{" = doc
  | otherwise             = text "{" <--> tab doc <--> text "}"

tblock :: Doc -> Doc -> Doc
tblock tpDoc doc
  = text "{" <+> tpDoc <--> tab doc <--> text "}"


tcoBlock :: Doc -> Doc -> Doc
tcoBlock tpDoc doc
  = tblock tpDoc (text "kk__tailcall: ;" <-> doc)

tailcall :: Doc
tailcall  = text "goto kk__tailcall;"

object :: [(Doc, Doc)] -> Doc
object xs
  = text "{" <+> hcat ( punctuate (comma <.> space) (map f xs) ) <+> text "}"
  where
    f (d1, d2) = d1 <.> colon <+> d2

tab :: Doc -> Doc
tab doc
  = indent 2 doc

typeComment = comment

comment :: Doc -> Doc
comment d
  = text "/*" <+> d <+> text "*/ "

linecomment :: Doc -> Doc
linecomment d
  = text "//" <+> d

debugComment :: String -> Doc
debugComment s
  = if debug
      then comment (text s)
      else empty

debugWrap     :: String -> Doc -> Doc
debugWrap s d
  = if debug
      then debugComment ("<" ++ s ++ ">") <-> tab d <-> debugComment ("</" ++ s ++ ">")
      else d

tagField :: Doc
tagField  = text "_tag"

constdecl :: Doc
constdecl = text "const"

tparameters :: [TName] -> Doc
tparameters tnames
  = ntparameters [(name,tp) | TName name tp <- tnames]

resultType :: Type -> Type
resultType tp
  = case splitFunScheme tp of
      Just (_,_,_,_,resTp) -> resTp
      _ -> failure ("Backend.C.FromCore.resultType: not a function type: " ++ show (pretty tp))

unzip4 xs = unzipx4 [] [] [] [] xs
unzipx4 acc1 acc2 acc3 acc4 []           = (reverse acc1, reverse acc2, reverse acc3, reverse acc4)
unzipx4 acc1 acc2 acc3 acc4 ((x,y,z,zz):xs) = unzipx4 (x:acc1) (y:acc2) (z:acc3) (zz:acc4) xs<|MERGE_RESOLUTION|>--- conflicted
+++ resolved
@@ -1293,15 +1293,12 @@
          then CPrim "kk_integer_t"
         else if (name == nameTpString)
          then CPrim "kk_string_t"
-<<<<<<< HEAD
         else if (name == nameTpExternOwned)
          then CPrim "kk_box_t"
         else if (name == nameTpExternBorrowed)
          then CPrim "kk_box_t"
-=======
         else if (name == nameTpBytes)
          then CPrim "kk_bytes_t"
->>>>>>> 83cef14c
         else if (name == nameTpVector)
          then CPrim "kk_vector_t"
         else if (name ==  nameTpEvv)
