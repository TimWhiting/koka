-----------------------------------------------------------------------------
-- Copyright 2020-2021, Microsoft Research, Daan Leijen, Ningning Xie
--
-- This is free software; you can redistribute it and/or modify it under the
-- terms of the Apache License, Version 2.0. A copy of the License can be
-- found in the LICENSE file at the root of this distribution.
-----------------------------------------------------------------------------

-----------------------------------------------------------------------------
-- Lift all local and anonymous functions to top level. No more letrec :-)
-----------------------------------------------------------------------------

module Core.FunLift( liftFunctions
                   ) where


import qualified Lib.Trace
import Control.Monad
import Control.Applicative

import Lib.PPrint
import Common.Failure
import Common.Name
import Common.Range
import Common.Unique
import Common.Error
import Common.Syntax

import Kind.Kind
import Type.Type
import Type.Kind
import Type.TypeVar
import Type.Pretty hiding (Env)
import qualified Type.Pretty as Pretty
import Type.Assumption
import Core.Core hiding (makeDef)
import qualified Core.Core as Core
import Core.Pretty
import Core.CoreVar

trace s x =
  Lib.Trace.trace s
    x

enableLifting = True

liftFunctions :: Pretty.Env -> CorePhase ()
liftFunctions penv 
  = liftCorePhaseUniq $ \uniq defs ->
    if enableLifting then runLift penv uniq (liftDefGroups True defs)
                     else (defs,uniq)


{--------------------------------------------------------------------------
  transform definition groups
--------------------------------------------------------------------------}

liftDefGroups :: Bool   -- top-level functions are allowed
              -> DefGroups -> Lift DefGroups
liftDefGroups topLevel defGroups
  = do -- traceDoc (\penv -> text "lifting")
       fmap concat $ mapM (liftDefGroup topLevel) defGroups

liftDefGroup :: Bool {-toplevel -} -> DefGroup -> Lift DefGroups
liftDefGroup True (DefNonRec def)
  = do (def', groups) <- collectLifted $ liftDef True def
       return $  groups ++ [DefNonRec def'] -- all lifted definitions are put before the current definition

liftDefGroup True (DefRec defs)
  = do (defs', groups) <- collectLifted $ mapM (liftDef True) defs
       let groups' = flattenDefGroups groups
       return [DefRec (groups' ++ defs')] -- defs' depend on groups', groups' might depend on defs'

liftDefGroup False (DefNonRec def)
  = do def' <- liftDef False def
       return [DefNonRec def']

liftDefGroup False (DefRec defs)
  = do {- traceDoc $ \penv -> text "not-toplevel, recursive def:" <+> text (show (length defs)) 
                             <+> ppName penv (defName (head defs)) 
                             <+> text ", tvs:" 
                             <+> tupled (map (ppTypeVar penv) (tvsList (ftv (defExpr (head defs))))) 
                             <//> prettyDef penv{coreShowDef=True} (head defs)
       -}
<<<<<<< HEAD
       (callExprs, liftedDefs0) <- fmap unzip $ mapM (makeDef fvs tvs) (zip pinfoss exprs)
=======
       (callExprs, liftedDefs0) <- fmap unzip $ mapM (makeDef fvs tvs) exprDocs
>>>>>>> 288175de
       let subst       = zip names callExprs
           liftedDefs  = map (substWithLiftedExpr subst) liftedDefs0
       groups <- liftDefGroup True (DefRec liftedDefs) -- lift all recs to top-level
       -- atrace ("lifted: " ++ show (map defName liftedDefs)) $
       emitLifteds groups

       let defs' = zipWith (\def callExpr -> def{ defExpr = callExpr
                                                , defSort = liftSort False (defSort def)})
                          defs callExprs
       return (map DefNonRec defs') -- change a DefRec to all DefNonRecs
<<<<<<< HEAD
  where exprs = map defExpr defs
        pinfoss = map defParamInfos defs
=======
  where exprDocs = map (\def -> (defExpr def, defDoc def)) defs
        exprs = map fst exprDocs
>>>>>>> 288175de
        names = map defTName defs
        fvs = tnamesList $ tnamesRemove names (tnamesUnions $ map freeLocals exprs)
        tvs = tvsList $ tvsUnions $ map ftv exprs

        substWithLiftedExpr subst def
          = let body = case defExpr def of
                        (TypeLam tpars (Lam pars eff lbody)) -> TypeLam tpars (Lam pars eff (subst |~> lbody))
                        (Lam pars eff lbody)                 -> Lam pars eff (subst |~> lbody)
                        expr -> failure $ ("Core.FunLift.liftDefGroup False DefRec: lifting non-function? " ++ show expr)
            -- Note here we only want to skip the substiution for fvs and tvs,
            -- but we have skipped more than necessary, i.e.,
            -- the part of those tpars and pars that are not in fvs and tvs.
            -- But it is OK here, because fvs/tvs are in the scope of all defs,
            -- and we have ensured that fvs/pars and tvs/tpars are always unique (see Type/Infer.hs).
            in def{defExpr = body}

liftDef :: Bool -> Def -> Lift Def
liftDef topLevel def
  = withCurrentDef def $
    do expr' <- liftExpr topLevel (defExpr def)
       return def{ defExpr = expr', defSort = liftSort topLevel (defSort def)}

liftSort :: Bool -> DefSort -> DefSort
liftSort False (DefFun _) = DefVal
liftSort _ sort = sort

{-
liftDefExpr :: Bool -> Expr -> Lift Expr
liftDefExpr topLevel expr
  = case expr of
      Lam args eff body
        -> do body' <- liftExpr False body
              let expr' = Lam args eff body'
              return expr'  -- don't lift locally named functions
              {-
              -- top level or simple functions are allowed
              if (topLevel || isSimpleFunc expr)
                then return expr'
                -- lift local functions
                else liftLocalFun expr' eff
              -}
      TypeLam tvars (Lam pars eff lbody) | not topLevel || not (isSimpleFunc expr)
        -> do expr1 <- liftExpr False lbody
              liftLocalFun (TypeLam tvars (Lam pars eff expr1)) eff

      _ -> liftExpr topLevel expr
-}

liftExpr :: Bool
         -> Expr
         -> Lift Expr
liftExpr topLevel expr
  = case expr of
    App f args
      -> do f' <- liftExpr False f
            args' <- mapM (liftExpr False) args
            return (App f' args')

    Lam args eff body  -- don't lift anonymous functions
      -> do body' <- liftExpr False body
            let expr' = Lam args eff body'
            return expr'
{-
            --  top level or simple functions are allowed
            if (topLevel || isSimpleFunc expr) then return expr'
            --  lift local functions
            else liftLocalFun expr' eff

    TypeLam tvars (Lam pars eff lbody) | not topLevel && not (isSimpleFunc expr)
      -> do expr1 <- liftExpr False lbody
            liftLocalFun (TypeLam tvars (Lam pars eff expr1)) eff
-}
    Let defgs body
      -> do -- liftTrace ("let hi "  ++ show expr)
            defgs' <- liftDefGroups False defgs
            body'  <- liftExpr False body
            return (Let defgs' body')

    Case exprs bs
      -> do exprs' <- mapM (liftExpr False) exprs
            bs'    <- mapM liftBranch bs
            return (Case exprs' bs')

    TypeLam tvars body
      -> do body' <- liftExpr topLevel body
            return (TypeLam tvars body')

    TypeApp body tps
      -> do body' <- liftExpr topLevel body
            return (TypeApp body' tps)

    _ -> return expr

{-
liftLocalFun :: Expr -> Effect -> Lift Expr
liftLocalFun expr eff
  = do let fvs = tnamesList $ freeLocals expr
           tvs = tvsList (ftv expr)
       (expr2, liftDef) <- makeDef fvs tvs (expr,"")
       emitLifted (DefNonRec liftDef)
       return expr2
-}

<<<<<<< HEAD
makeDef :: [TName] -> [TypeVar] -> ([ParamInfo],Expr) -> Lift (Expr, Def)
makeDef fvs tvs (pinfos,expr)
=======

makeDef :: [TName] -> [TypeVar] -> (Expr,String) -> Lift (Expr, Def)
makeDef fvs tvs (expr,doc)
>>>>>>> 288175de
  = do -- liftTrace (show expr)
       (name,inl) <- uniqueNameCurrentDef
       let (callExpr,lifted) = (etaExpr name, liftedDef name inl)
       -- traceDoc $ \penv -> text "lifting:" <+> ppName penv name <.> colon <+> text "tvs:" <+> tupled (map (ppTypeVar penv) tvs) <//> prettyExpr penv expr <//> text "to:" <+> prettyDef penv{coreShowDef=True} lifted
       return (callExpr,lifted)
  where
    (tpars,pars,eff,body) -- :: ([TypeVar],[TName],Type)
      = case expr of
          (TypeLam tpars (Lam pars eff lbody)) -> (tpars, map unwild pars, eff, lbody)
          (Lam pars eff lbody)                 -> ([], map unwild pars, eff, lbody)
          _ -> failure $ ("Core.FunLift.makeDef: lifting non-function? " ++ show expr)

    unwild (TName name tp)
      = TName (if (head (nameId name) == '_') then prepend "wild" name else name) tp

    alltpars = tvs ++ tpars
    allpars  = fvs ++ pars
    allargs  = [Var tname InfoNone | tname <- allpars]
    allpinfos = [Own | _ <- fvs] ++ pinfos

    liftedFun = addTypeLambdas alltpars $ Lam allpars eff body
    liftedTp  = typeOf liftedFun
<<<<<<< HEAD
    liftedDef name inl = Def name liftedTp liftedFun Private (defFun allpinfos) inl rangeNull "// lift"
=======
    liftedDef name inl = Def name liftedTp liftedFun Private DefFun inl rangeNull ("// lifted " ++ doc)
>>>>>>> 288175de

    funExpr name
      = Var (TName name liftedTp) (InfoArity (length alltpars) (length allargs))

    etaExpr name
      = case (tvs,fvs) of
         ([],[]) -> funExpr name
         _ -> addTypeLambdas tpars $ Lam pars eff $
               App (addTypeApps (alltpars) (funExpr name)) (allargs)

liftBranch :: Branch -> Lift Branch
liftBranch (Branch pat guards)
  = do guards' <- mapM liftGuard guards
       return (Branch pat guards')

liftGuard :: Guard -> Lift Guard
liftGuard (Guard guard body)
  = do guard' <- liftExpr False guard
       body'  <- liftExpr False body
       return (Guard guard' body')

uniqueNameCurrentDef :: Lift (Name,DefInline)
uniqueNameCurrentDef =
  do env <- getEnv
     let defNames = map defName (currentDef env)
     i <- unique
     let -- base     = concatMap (\name -> nameId name ++ "-") (tail $ reverse defNames) ++ "x" ++ show i
         udefName =  toHiddenUniqueName i "lift" (last defNames)
     return (udefName, defInline (last (currentDef env)))

-- Don't lift a simple function. A function is simple if its body is simply an
-- application consisting of simple arguments.
-- More general than eta-expanded expressions.
isSimpleFunc :: Expr -> Bool
isSimpleFunc expr =
  case expr of
    Lam pars _ (App _ args) -> all isSimpleArg args
    TypeLam tpars (Lam pars _ (App (TypeApp _ targs) args))
      -> all isSimpleTArg targs && all isSimpleArg args
    TypeLam tpars (Lam pars _ (App _ args)) -> all isSimpleArg args
    _ -> False
 where -- The definition of simple arguments can be extended.
       isSimpleTArg TCon{}        = True
       isSimpleTArg (TVar x)      = True
       isSimpleTArg (TApp ty tys) = all isSimpleTArg (ty:tys)
       isSimpleTArg _             = False

       isSimpleArg Con{}      = True
       isSimpleArg Lit{}      = True
       isSimpleArg (Var x _)  = True
       isSimpleArg (App e es) = all isSimpleArg (e:es)
       isSimpleArg _          = False

{--------------------------------------------------------------------------
  Lift monad
--------------------------------------------------------------------------}
newtype Lift a = Lift (Env -> State -> Result a)

data Env = Env{ currentDef :: [Def],
                prettyEnv :: Pretty.Env }

data State = State{ uniq :: Int }

data Result a = Ok a State [DefGroup]

runLift :: Pretty.Env -> Int -> Lift a -> (a,Int)
runLift penv u (Lift c)
  = case c (Env [] penv) (State u) of
      Ok x st [] -> (x,uniq st)
      Ok x st _  -> failure $ "Core.FunLift.runLift: unprocessed defgroups"

instance Functor Lift where
  fmap f (Lift c)  = Lift (\env st -> case c env st of
                                        Ok x st' dgs -> Ok (f x) st' dgs)

instance Applicative Lift where
  pure  = return
  (<*>) = ap

instance Monad Lift where
  return x       = Lift (\env st -> Ok x st [])
  (Lift c) >>= f = Lift (\env st -> case c env st of
                                      Ok x st' dgs -> case f x of
                                                        Lift d -> case d env st' of
                                                                    Ok x' st'' dgs' -> Ok x' st'' (dgs ++ dgs'))

instance HasUnique Lift where
  updateUnique f = Lift (\env st -> Ok (uniq st) st{ uniq = (f (uniq st)) } [])
  setUnique  i   = Lift (\env st -> Ok () st{ uniq = i} [])

withEnv :: (Env -> Env) -> Lift a -> Lift a
withEnv f (Lift c)
  = Lift (\env st -> c (f env) st)

getEnv :: Lift Env
getEnv
  = Lift (\env st -> Ok env st [])

updateSt :: (State -> State) -> Lift State
updateSt f
  = Lift (\env st -> Ok st (f st) [])

collectLifted :: Lift a -> Lift (a, DefGroups)
collectLifted (Lift d)
  = Lift (\env st -> case d env st of
                       Ok x st' dgs -> Ok (x,dgs) st' [])

emitLifted :: DefGroup -> Lift ()
emitLifted dg
  = Lift (\env st -> Ok () st [dg])

emitLifteds :: DefGroups -> Lift ()
emitLifteds dg
  = Lift (\env st -> Ok () st dg)

withCurrentDef :: Def -> Lift a -> Lift a
withCurrentDef def action
  = -- trace ("lifting: " ++ show (defName def)) $
    withEnv (\env -> env{currentDef = def:currentDef env}) $
    action

traceDoc :: (Pretty.Env -> Doc) -> Lift ()
traceDoc f
  = do env <- getEnv
       liftTrace (show (f (prettyEnv env)))

liftTrace :: String -> Lift ()
liftTrace msg
  = do env <- getEnv
       trace ("lift: " ++ show (map defName (currentDef env)) ++ ": " ++ msg) $ return ()<|MERGE_RESOLUTION|>--- conflicted
+++ resolved
@@ -82,11 +82,7 @@
                              <+> tupled (map (ppTypeVar penv) (tvsList (ftv (defExpr (head defs))))) 
                              <//> prettyDef penv{coreShowDef=True} (head defs)
        -}
-<<<<<<< HEAD
-       (callExprs, liftedDefs0) <- fmap unzip $ mapM (makeDef fvs tvs) (zip pinfoss exprs)
-=======
-       (callExprs, liftedDefs0) <- fmap unzip $ mapM (makeDef fvs tvs) exprDocs
->>>>>>> 288175de
+       (callExprs, liftedDefs0) <- fmap unzip $ mapM (makeDef fvs tvs) (zip pinfoss exprDocs)
        let subst       = zip names callExprs
            liftedDefs  = map (substWithLiftedExpr subst) liftedDefs0
        groups <- liftDefGroup True (DefRec liftedDefs) -- lift all recs to top-level
@@ -97,13 +93,9 @@
                                                 , defSort = liftSort False (defSort def)})
                           defs callExprs
        return (map DefNonRec defs') -- change a DefRec to all DefNonRecs
-<<<<<<< HEAD
-  where exprs = map defExpr defs
-        pinfoss = map defParamInfos defs
-=======
-  where exprDocs = map (\def -> (defExpr def, defDoc def)) defs
+  where pinfoss = map defParamInfos defs
+        exprDocs = map (\def -> (defExpr def, defDoc def)) defs
         exprs = map fst exprDocs
->>>>>>> 288175de
         names = map defTName defs
         fvs = tnamesList $ tnamesRemove names (tnamesUnions $ map freeLocals exprs)
         tvs = tvsList $ tvsUnions $ map ftv exprs
@@ -207,14 +199,8 @@
        return expr2
 -}
 
-<<<<<<< HEAD
-makeDef :: [TName] -> [TypeVar] -> ([ParamInfo],Expr) -> Lift (Expr, Def)
-makeDef fvs tvs (pinfos,expr)
-=======
-
-makeDef :: [TName] -> [TypeVar] -> (Expr,String) -> Lift (Expr, Def)
-makeDef fvs tvs (expr,doc)
->>>>>>> 288175de
+makeDef :: [TName] -> [TypeVar] -> ([ParamInfo], (Expr, String)) -> Lift (Expr, Def)
+makeDef fvs tvs (pinfos, (expr, doc))
   = do -- liftTrace (show expr)
        (name,inl) <- uniqueNameCurrentDef
        let (callExpr,lifted) = (etaExpr name, liftedDef name inl)
@@ -237,11 +223,7 @@
 
     liftedFun = addTypeLambdas alltpars $ Lam allpars eff body
     liftedTp  = typeOf liftedFun
-<<<<<<< HEAD
-    liftedDef name inl = Def name liftedTp liftedFun Private (defFun allpinfos) inl rangeNull "// lift"
-=======
-    liftedDef name inl = Def name liftedTp liftedFun Private DefFun inl rangeNull ("// lifted " ++ doc)
->>>>>>> 288175de
+    liftedDef name inl = Def name liftedTp liftedFun Private (defFun allpinfos) inl rangeNull ("// lifted " ++ doc)
 
     funExpr name
       = Var (TName name liftedTp) (InfoArity (length alltpars) (length allargs))
