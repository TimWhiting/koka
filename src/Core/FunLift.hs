--- conflicted
+++ resolved
@@ -51,13 +51,8 @@
     showDG (DefNonRec def) = show (defName def)
 
 
-<<<<<<< HEAD
-liftFunctions :: Pretty.Env -> CorePhase ()
+liftFunctions :: Pretty.Env -> CorePhase b ()
 liftFunctions penv
-=======
-liftFunctions :: Pretty.Env -> CorePhase b ()
-liftFunctions penv 
->>>>>>> 47d5af1f
   = liftCorePhaseUniq $ \uniq defs ->
     runLift penv uniq (liftDefGroups True defs)
 
