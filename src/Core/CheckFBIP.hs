--- conflicted
+++ resolved
@@ -40,15 +40,9 @@
 import Core.Borrowed
 import Common.NamePrim (nameEffectEmpty, nameTpDiv, nameEffectOpen, namePatternMatchError, nameTpException, nameTpPartial, nameTrue,
                         nameCCtxSetCtxPath, nameFieldAddrOf, nameTpInt,
-<<<<<<< HEAD
                         nameLazyMemoizeTarget,nameLazyLeave,nameLazyEnter,nameLazyMemoize)
-import Backend.C.ParcReuse (getFixedDataAllocSize)
-import Backend.C.Parc (getDataInfo')
-=======
-                        nameLazyTarget,nameLazyLeave,nameLazyEnter,nameLazyUpdate)
 import Backend.C.ParcReuse (getFixedDataAllocSize, Reusable(..), ruIsReusable)
 import Backend.C.Parc (getDataInfo', needsDupDropData)
->>>>>>> e48289cf
 import Data.Ratio
 import Data.Ord (Down (Down))
 import Control.Monad.Reader
