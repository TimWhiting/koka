-----------------------------------------------------------------------------
-- Copyright 2020-2021, Microsoft Research, Daan Leijen, Ningning Xie
--
-- This is free software; you can redistribute it and/or modify it under the
-- terms of the Apache License, Version 2.0. A copy of the License can be
-- found in the LICENSE file at the root of this distribution.
-----------------------------------------------------------------------------

-----------------------------------------------------------------------------
--
-----------------------------------------------------------------------------

module Core.MonadicLift( monadicLift ) where

import qualified Lib.Trace
import Control.Monad
import Control.Applicative

import Lib.PPrint
import Common.Failure
import Common.Name
import Common.Range
import Common.Unique
import Common.Error
import Common.Syntax
import Common.NamePrim( nameBind, nameBind2 )
import Kind.Kind
import Type.Type
import Type.Kind
import Type.TypeVar
import Type.Pretty hiding (Env)
import qualified Type.Pretty as Pretty
import Type.Assumption
import Core.Core hiding (makeDef)
import qualified Core.Core as Core
import Core.Pretty
import Core.CoreVar

trace s x =
  Lib.Trace.trace s
    x

monadicLift :: Pretty.Env -> CorePhase ()
monadicLift penv 
  = liftCorePhaseUniq $ \uniq defs ->
    runLift penv uniq (liftDefGroups True defs)


{--------------------------------------------------------------------------
  transform definition groups
--------------------------------------------------------------------------}

liftDefGroups :: Bool   -- top-level function?
              -> DefGroups -> Lift DefGroups
liftDefGroups topLevel defGroups
  = do -- traceDoc (\penv -> text "lifting")
       fmap concat $ mapM (liftDefGroup topLevel) defGroups

liftDefGroup :: Bool {-toplevel -} -> DefGroup -> Lift DefGroups
liftDefGroup True (DefNonRec def)
  = do (def', groups) <- collectLifted $ liftDef True def
       return $  groups ++ [DefNonRec def'] -- all lifted definitions are put before the current definition

liftDefGroup True (DefRec defs)
  = do (defs', groups) <- collectLifted $ mapM (liftDef True) defs
       let groups' = flattenDefGroups groups
       return [DefRec (groups' ++ defs')] -- defs' depend on groups', groups' might depend on defs'

liftDefGroup False (DefNonRec def)
  = do def' <- liftDef False def
       return [DefNonRec def']

liftDefGroup False (DefRec defs)
  = do defs' <- mapM (liftDef False) defs
       return [DefRec defs']


liftDef :: Bool -> Def -> Lift Def
liftDef topLevel def
 = withCurrentDef def $
   do expr' <- if topLevel
                then do (_,iexpr') <- liftExprInl topLevel (defExpr def)
                        return iexpr'
                else liftExpr topLevel (defExpr def)
      return def{ defExpr = expr' }


{--------------------------------------------------------------------------
 transform expressions
--------------------------------------------------------------------------}

liftExprInl :: Bool -> Expr -> Lift (Expr,Expr)
liftExprInl topLevel expr =
  case expr of
    App tpApp@(TypeApp bind@(Var (TName nameB tpB) infoB) [tpArg,tpRes,tpEff]) [bexpr,cont@(Lam [arg] eff body)] | nameB == nameBind -- nameBind typeBind) info) [tpArg, tpRes, tpEff]) [expr,cont]
      -> -- bexpr >>= (\arg -> body)
         do (body',ibody')  <- liftExprInl False body
            bexpr'          <- liftExpr False bexpr
            f <- liftLocalFun (Lam [arg] eff body') typeTotal
            let bind = App tpApp [bexpr',f]
                ibind = App (TypeApp (Var (TName nameBind2 typeBind2) (InfoArity 3 3)) [tpArg,tpRes,tpEff])
                            [bexpr',f,(Lam [arg] eff ibody')]
                typeBind2 = TForall [a,b,e] [] (typeFun [(nameNil,TVar a),
                                                         (nameNil,typeFun [(nameNil,TVar a)] (TVar e) (TVar b)),
                                                         (nameNil,typeFun [(nameNil,TVar a)] (TVar e) (TVar b))] (TVar e) (TVar b))
                          where
                            a = TypeVar (0) kindStar Bound
                            b = TypeVar (1) kindStar Bound
                            e = TypeVar (2) kindEffect Bound
            return (bind,ibind)

    Let defgs body
      -> do defgs' <- liftDefGroups False defgs
            (body',ibody') <- liftExprInl False body
            return (Let defgs' body', Let defgs' ibody')

    Case exprs bs
      -> do exprs' <- mapM (liftExpr False) exprs
            (bs',ibs') <- unzip <$> mapM liftBranchInl bs
            return (Case exprs' bs', Case exprs' ibs')

    TypeLam tvars body
      -> do (body',ibody') <- liftExprInl topLevel body
            return (TypeLam tvars body', TypeLam tvars ibody')

    TypeApp body tps
      -> do (body',ibody') <- liftExprInl topLevel body
            return (TypeApp body' tps, TypeApp ibody' tps)

    Lam args eff body
      -> do (body',ibody') <- liftExprInl False body
            return (Lam args eff body', Lam args eff ibody')

    _ -> do expr' <- liftExpr topLevel expr
            return (expr',expr')


liftBranchInl :: Branch -> Lift (Branch,Branch)
liftBranchInl (Branch pat guards)
  = do (guards',iguards') <- unzip <$> mapM liftGuardInl guards
       return (Branch pat guards', Branch pat iguards')

liftGuardInl :: Guard -> Lift (Guard,Guard)
liftGuardInl (Guard guard body)
  = do guard' <- liftExpr False guard
       (body',ibody')  <- liftExprInl False body
       return (Guard guard' body', Guard guard' ibody')




liftExpr :: Bool -> Expr -> Lift Expr
liftExpr topLevel expr =
  case expr of
    App tpApp@(TypeApp bind@(Var (TName nameB tpB) infoB) [tpArg,tpRes,tpEff]) [bexpr,cont@(Lam [arg] eff body)] | nameB == nameBind -- nameBind typeBind) info) [tpArg, tpRes, tpEff]) [expr,cont]
      -> -- bexpr >>= (\arg -> body)
         do body'  <- liftExpr False body
            bexpr' <- liftExpr False bexpr
            f <- liftLocalFun (Lam [arg] eff body') typeTotal
            return (App tpApp [bexpr',f])
    App f args
      -> do f' <- liftExpr False f
            args' <- mapM (liftExpr False) args
            return (App f' args')

    Lam args eff body
      -> do body' <- liftExpr False body
            let expr' = Lam args eff body'
            return expr'

    Let defgs body
      -> do defgs' <- liftDefGroups False defgs
            body'  <- liftExpr False body
            return (Let defgs' body')

    Case exprs bs
      -> do exprs' <- mapM (liftExpr False) exprs
            bs'    <- mapM liftBranch bs
            return (Case exprs' bs')

    TypeLam tvars body
      -> do body' <- liftExpr topLevel body
            return (TypeLam tvars body')

    TypeApp body tps
      -> do body' <- liftExpr topLevel body
            return (TypeApp body' tps)

    _ -> return expr

liftLocalFun :: Expr -> Effect -> Lift Expr
liftLocalFun expr eff
  = do let fvs = tnamesList $ freeLocals expr
           tvs = tvsList (ftv expr)
       (expr2, liftDef) <- makeDef fvs tvs expr
       emitLifted (DefNonRec liftDef)
       return expr2


makeDef :: [TName] -> [TypeVar] -> Expr -> Lift (Expr, Def)
makeDef fvs tvs expr
  = do -- traceDoc $ \penv -> (text "makeDef:" <+> prettyExpr penv{coreShowTypes=True} expr)
       (name,inl) <- uniqueNameCurrentDef
       let (callExpr,lifted) = (etaExpr name, liftedDef name inl)
       -- traceDoc $ \penv -> text "lifting:" <+> ppName penv name <.> colon <+> text "tvs:" <+> tupled (map (ppTypeVar penv) tvs) <//> prettyExpr penv expr <//> text "to:" <+> prettyDef penv{coreShowDef=True} lifted
       return (callExpr,lifted)
  where
    (tpars,pars,eff,body) -- :: ([TypeVar],[TName],Type)
      = case expr of
          (TypeLam tpars (Lam pars eff lbody)) -> (tpars, map unwild pars, eff, lbody)
          (Lam pars eff lbody)                 -> ([], map unwild pars, eff, lbody)
          _ -> failure $ ("Core.MonadicLift.makeDef: lifting non-function? " ++ show expr)

    unwild (TName name tp)
      = TName (if (null (nameId name) || head (nameId name) == '_') then prepend "wild" name else name) tp

    alltpars = tvs ++ tpars
    allpars  = fvs ++ pars
    allargs  = [Var tname InfoNone | tname <- allpars]

    liftedFun = addTypeLambdas alltpars $ Lam allpars eff body
    liftedTp  = -- trace ("makeDef: liftedFun: " ++ show (prettyExpr defaultEnv{coreShowTypes=True} expr) ++ "\nraw: " ++ show expr) $
                typeOf liftedFun
<<<<<<< HEAD
    liftedDef name inl = Def name liftedTp liftedFun Private (DefFun [] {-all owned-}) InlineNever rangeNull "// monadic lift"
=======
    liftedDef name inl = Def name liftedTp liftedFun Private DefFun InlineAuto rangeNull "// monadic lift"
>>>>>>> cc6b7b68

    funExpr name
      = Var (TName name liftedTp) (InfoArity (length alltpars) (length allargs))

    etaExpr name
      = case (tvs,fvs) of
         ([],[]) -> funExpr name
         _ -> addTypeLambdas tpars $ Lam pars eff $
               App (addTypeApps (alltpars) (funExpr name)) (allargs)


{--------------------------------------------------------------------------
  Branches
--------------------------------------------------------------------------}

liftBranch :: Branch -> Lift Branch
liftBranch (Branch pat guards)
  = do guards' <- mapM liftGuard guards
       return (Branch pat guards')

liftGuard :: Guard -> Lift Guard
liftGuard (Guard guard body)
  = do guard' <- liftExpr False guard
       body'  <- liftExpr False body
       return (Guard guard' body')



{--------------------------------------------------------------------------
  Helpers
--------------------------------------------------------------------------}

uniqueNameCurrentDef :: Lift (Name,DefInline)
uniqueNameCurrentDef =
  do env <- getEnv
     let defNames = map defName (currentDef env)
     i <- unique
     let -- base     = concatMap (\name -> nameId name ++ "-") (tail $ reverse defNames) ++ "x" ++ show i
         udefName =  toHiddenUniqueName i "mlift" (last defNames)
     return (udefName, defInline (last (currentDef env)))



{--------------------------------------------------------------------------
  Lift monad
--------------------------------------------------------------------------}
newtype Lift a = Lift (Env -> State -> Result a)

data Env = Env{ currentDef :: [Def],
                prettyEnv :: Pretty.Env }

data State = State{ uniq :: Int }

data Result a = Ok a State [DefGroup]

runLift :: Pretty.Env -> Int -> Lift a -> (a,Int)
runLift penv u (Lift c)
  = case c (Env [] penv) (State u) of
      Ok x st [] -> (x,uniq st)
      Ok x st _  -> failure $ "Core.MonadicLift.runLift: unprocessed defgroups"

instance Functor Lift where
  fmap f (Lift c)  = Lift (\env st -> case c env st of
                                        Ok x st' dgs -> Ok (f x) st' dgs)

instance Applicative Lift where
  pure  = return
  (<*>) = ap

instance Monad Lift where
  return x       = Lift (\env st -> Ok x st [])
  (Lift c) >>= f = Lift (\env st -> case c env st of
                                      Ok x st' dgs -> case f x of
                                                        Lift d -> case d env st' of
                                                                    Ok x' st'' dgs' -> Ok x' st'' (dgs ++ dgs'))

instance HasUnique Lift where
  updateUnique f = Lift (\env st -> Ok (uniq st) st{ uniq = (f (uniq st)) } [])
  setUnique  i   = Lift (\env st -> Ok () st{ uniq = i} [])

withEnv :: (Env -> Env) -> Lift a -> Lift a
withEnv f (Lift c)
  = Lift (\env st -> c (f env) st)

getEnv :: Lift Env
getEnv
  = Lift (\env st -> Ok env st [])

updateSt :: (State -> State) -> Lift State
updateSt f
  = Lift (\env st -> Ok st (f st) [])

collectLifted :: Lift a -> Lift (a, DefGroups)
collectLifted (Lift d)
  = Lift (\env st -> case d env st of
                       Ok x st' dgs -> Ok (x,dgs) st' [])

emitLifted :: DefGroup -> Lift ()
emitLifted dg
  = Lift (\env st -> Ok () st [dg])

emitLifteds :: DefGroups -> Lift ()
emitLifteds dg
  = Lift (\env st -> Ok () st dg)

withCurrentDef :: Def -> Lift a -> Lift a
withCurrentDef def action
  = -- trace ("lifting: " ++ show (defName def)) $
    withEnv (\env -> env{currentDef = def:currentDef env}) $
    action

traceDoc :: (Pretty.Env -> Doc) -> Lift ()
traceDoc f
  = do env <- getEnv
       liftTrace (show (f (prettyEnv env)))

liftTrace :: String -> Lift ()
liftTrace msg
  = do env <- getEnv
       trace ("mlift: " ++ show (map defName (currentDef env)) ++ ": " ++ msg) $ return ()<|MERGE_RESOLUTION|>--- conflicted
+++ resolved
@@ -221,11 +221,7 @@
     liftedFun = addTypeLambdas alltpars $ Lam allpars eff body
     liftedTp  = -- trace ("makeDef: liftedFun: " ++ show (prettyExpr defaultEnv{coreShowTypes=True} expr) ++ "\nraw: " ++ show expr) $
                 typeOf liftedFun
-<<<<<<< HEAD
-    liftedDef name inl = Def name liftedTp liftedFun Private (DefFun [] {-all owned-}) InlineNever rangeNull "// monadic lift"
-=======
-    liftedDef name inl = Def name liftedTp liftedFun Private DefFun InlineAuto rangeNull "// monadic lift"
->>>>>>> cc6b7b68
+    liftedDef name inl = Def name liftedTp liftedFun Private (DefFun [] {-all owned-}) InlineAuto rangeNull "// monadic lift"
 
     funExpr name
       = Var (TName name liftedTp) (InfoArity (length alltpars) (length allargs))
