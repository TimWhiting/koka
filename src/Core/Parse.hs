-----------------------------------------------------------------------------
-- Copyright 2012-2021, Microsoft Research, Daan Leijen.
--
-- This is free software; you can redistribute it and/or modify it under the
-- terms of the Apache License, Version 2.0. A copy of the License can be
-- found in the LICENSE file at the root of this distribution.
-----------------------------------------------------------------------------
-- Parse .kki interface files
-----------------------------------------------------------------------------

module Core.Parse( parseCore ) where

import Text.Parsec hiding (space,tab,lower,upper,alphaNum)
import Text.Parsec.Prim( getInput, setInput )

import Common.Failure( failure, assertion )
import Common.Id
import Common.NamePrim
import Common.Name
import Common.Range hiding (after)

import Common.Error
import Common.Syntax
import qualified Common.NameMap as M


import Syntax.Lexeme
import Syntax.Parse

import Kind.Kind
import Kind.Synonym
import Kind.ImportMap

import Type.Type
import Type.TypeVar
import Type.Assumption
import Core.Core

import Lib.Trace

{--------------------------------------------------------------------------
  Parse core interface files
--------------------------------------------------------------------------}
type ParseInlines = Gamma -> Error () [InlineDef]

parseCore :: FilePath -> FilePath -> IO (Error b (Core, ParseInlines))
parseCore fname sourceName
  = do input <- readInput fname
<<<<<<< HEAD
       return $ ignoreSyntaxWarnings (lexParse False id (program sourceName) fname 1 input)
=======
       return (lexParse True {-allow @-} False {- no semi-colon insertion -} id program fname 1 input)
>>>>>>> 839a762b


parseInlines :: Core -> Source -> Env -> [Lexeme] -> ParseInlines
parseInlines prog source env inlines gamma
  = ignoreSyntaxWarnings $ parseLexemes (pInlines env{ gamma = gamma }) source inlines

pInlines :: Env -> LexParser [InlineDef]
pInlines env
  = do idefs <- many (inlineDef env)
       eof
       return idefs

program :: FilePath -> Source -> LexParser (Core,ParseInlines)
program srcName source
  = do many semiColon
       (prog,env,inlines) <- pmodule srcName
       eof
       return (prog, parseInlines prog source env inlines)


pmodule :: FilePath -> LexParser (Core,Env,[Lexeme])
pmodule srcName
  = do (rng,doc) <- dockeyword "module"
       keyword "interface"
       (name,_)<- modulepath
       many semiColon
       braced (do (imps,impAliases) <- fmap unzip $ semis importDecl
                  let impMap = foldr (\(asname,name) imp -> case importsExtend asname name imp of { Just imp' -> imp'; Nothing -> imp }) importsEmpty impAliases

                  externImports <- semis externImportDecl
                  fixs <- semis fixDecl
                  (impsyns,env1) <- semisEnv (envInitial name srcName impMap) localAlias
                  (tdefs,env2)   <- semisEnv env1 typeDecl
                  -- add synonyms
                  let syns = concatMap (\td -> case td of
                                                 Synonym info  -> [info]
                                                 _             -> []) tdefs
                      env2 = env1{ syns = synonymsNew (impsyns ++ syns) }

                  defs      <- semis (defDecl env2)
                  externals <- semis (externDecl env2)
                  inlines   <- do special "//.inline-section" <?> ""
                                  lexemes <- getInput
                                  setInput []
                                  return lexemes
                               <|> return []
                  let tdefGroups = map (\tdef -> TypeDefGroup [tdef]) tdefs
                      defGroups  = map DefNonRec defs
                  return (Core name imps (concat fixs) tdefGroups defGroups (externImports ++ externals) doc, env2, inlines)
              )

localAlias :: Env -> LexParser (SynInfo, Env)
localAlias env
  = do try $ do { specialId "local"; keyword "alias" }
       (qname,_) <- qtypeid  -- can be qualified
       range    <- prange env
       let name = envQualify env qname
       (env,params) <- typeParams env
       kind     <- kindAnnotFull
       keyword "="
       tp       <- ptype env
       (rank,_)  <- do{ keyword "="; integer } <|> return (0::Integer,rangeNull)
       let synInfo = SynInfo name kind params tp (fromInteger rank) range Private ""
       return (synInfo, envExtendSynonym env synInfo)

semisEnv :: Env -> (Env -> LexParser (a,Env)) -> LexParser ([a],Env)
semisEnv env p
  = accum [] env
  where
    accum xs env0
      = do (x,env1) <- p env0
           many1 semiColon
           accum (x:xs) env1
      <|>
        return (reverse xs,env0)

vispub :: LexParser Visibility
vispub
  = do keyword "pub"
       return Public
  <|>
    return Private

{--------------------------------------------------------------------------
  Top Declarations
--------------------------------------------------------------------------}
importDecl :: LexParser (Import,(Name,Name))
importDecl
  = do (vis,doc) <- try $ do vis <- vispub
                             (_,doc) <- dockeyword "import"
                             return (vis,doc)
       (asname,name,_,_) <- importAlias
       pkg <- (do{ keyword "="; (s,_) <- stringLit; return s } <|> return "")
       return (Import name pkg vis doc, (asname, name))

fixDecl :: LexParser [FixDef]
fixDecl
  = do fix <- pfixity
       (op,_) <- identifier
       return [FixDef op fix]

pfixity :: LexParser Fixity
pfixity
  =   {-
      do keyword "prefix"; return FixPrefix
  <|> do keyword "postfix"; return FixPostfix
  <|> -}
      do assoc <- (   do keyword "infix"; return AssocNone
                  <|> do keyword "infixr"; return AssocRight
                  <|> do keyword "infixl"; return AssocLeft)
         (prec,_) <- integer
         return (FixInfix (fromInteger prec) assoc)

{--------------------------------------------------------------------------
  Type definitions
--------------------------------------------------------------------------}
typeDecl :: Env -> LexParser (TypeDef,Env)
typeDecl env
  = do (vis,(ddef,isExtend,sort,doc))  <- try $ do vis <- vispub
                                                   info <- typeSort
                                                   return (vis,info)
       tname <- if (isExtend)
                 then do (name,_) <- qtypeid
                         return name
                 else do (name,_) <- tbinderId
                         return (qualify (modName env) name)
                      <|>
                      do (name,_) <- idop -- (<>), (<|>)
                         return (qualify (modName env) name)
       range    <- prange env
       -- trace ("core type: " ++ show tname) $ return ()
       (env,params) <- typeParams env
       kind       <- kindAnnotFull
       cons       <- semiBraces (conDecl tname params sort env) <|> return []
       let cons1    = case cons of
                        [con] -> [con{ conInfoSingleton = True }]
                        _     -> cons
           dataInfo = DataInfo sort tname kind params cons1 range ddef vis doc
       return (Data dataInfo isExtend, env)
  <|>
    do (vis,doc) <- try $ do vis <- vispub
                             (_,doc) <- dockeyword "alias"
                             return (vis,doc)
       (name,_) <- tbinderId
       range    <- prange env
       --trace ("core alias: " ++ show name) $ return ()
       (env,params) <- typeParams env
       kind     <- kindAnnotFull
       keyword "="
       tp       <- ptype env
       (rank,_)  <- do{ keyword "="; integer } <|> return (0::Integer,rangeNull)
       let qname   = qualify (modName env) name
       let synInfo = SynInfo qname kind params tp (fromInteger rank) range vis doc
       return (Synonym synInfo, envExtendSynonym env synInfo)

conDecl tname foralls sort env
  = do (vis,doc) <- try $ do vis <- vispub
                             (_,doc) <- dockeyword "con"
                             return (vis,doc)
       (name,_)  <- constructorId
       range    <- prange env
       -- trace ("core con: " ++ show name) $ return ()
       (env1,existss) <- typeParams env
       (env2,params)  <- parameters env1
       vrepr <- parseValueRepr
       tp     <- typeAnnot env2
       let params2 = [(if nameIsNil name then newFieldName i else name, tp) | ((name,tp),i) <- zip params [1..]]
           orderedFields = []  -- no need to reconstruct as it is only used during codegen?
       let con = (ConInfo (qualify (modName env) name) tname foralls existss params2 tp sort range (map (const range) params2) (map (const Public) params2) False
                             orderedFields vrepr vis doc)
       -- trace (show con ++ ": " ++ show params2) $
       return con


typeSort :: LexParser (DataDef, Bool, DataKind,String)
typeSort
  = do isRecursive <- do{ specialId "recursive"; return True } <|> return False
       (ddef0,isExtend,sort) <- parseTypeMod
       (_,doc) <- dockeyword "type"
       let ddef = case (isRecursive, ddef0) of
                    (True,DataDefNormal) -> DataDefRec
                    _ -> ddef0
       return (ddef,isExtend,sort,doc)

parseTypeMod :: LexParser (DataDef,Bool,DataKind)
parseTypeMod
 =   do{ specialId "open"; return (DataDefOpen, False, Inductive) }
 <|> do{ specialId "extend"; return (DataDefOpen, True, Inductive) }
 <|> do specialId "value"
        vrepr <- parseValueRepr
        return (DataDefValue vrepr, False, Inductive)
 <|> do{ specialId "co"; return (DataDefNormal, False, CoInductive) }
 <|> do{ specialId "rec"; return (DataDefNormal, False, Retractive) }
 <|> return (DataDefNormal, False, Inductive)
 <?> ""

parseValueRepr :: LexParser ValueRepr
parseValueRepr
  = braced $ do (raw,_) <- integer
                comma
                (scan,_) <- integer
                comma
                (align,_) <- integer
                return (ValueRepr (fromInteger raw) (fromInteger scan) (fromInteger align))


{--------------------------------------------------------------------------
  Value definitions
--------------------------------------------------------------------------}

defDecl :: Env -> LexParser Def
defDecl env
  = do (vis,sort0,inl,doc) <- try $ do vis <- vispub
                                       (sort,inl,isRec,doc) <- pdefSort
                                       return (vis,sort,inl,doc)
       (name,_) <- qfunid <|> idop
<<<<<<< HEAD
       range    <- prange env
=======
>>>>>>> 839a762b
       -- inl      <- parseInline
       -- trace ("core def: " ++ show name) $ return ()
       keyword ":"
       (tp,pinfos) <- pdeftype env
       let sort = case sort0 of
                    DefFun _ fip -> DefFun pinfos fip
                    _            -> sort0
       -- trace ("parse def: " ++ show name ++ ": " ++ show tp) $ return ()
       return (Def (qualify (modName env) name) tp (error ("Core.Parse: " ++ show name ++ ": cannot get the expression from an interface core file"))
                   vis sort inl range doc)

pdefSort
  = do isRec <- do{ specialId "recursive"; return True } <|> return False
       inl <- parseInline
       try $
        (do fip <- parseFip
            (_,doc) <- dockeyword "fun"
            _       <- do { specialOp "**"; return ()}
                       <|>
                       do { specialOp "*"; return () }
                       <|>
                       return ()
            return (defFunEx [] fip,inl,isRec,doc)  -- borrow info comes from type
        <|>
        do (_,doc) <- dockeyword "val"
           return (DefVal,inl,False,doc))

{--------------------------------------------------------------------------
  External definitions
--------------------------------------------------------------------------}
externDecl :: Env -> LexParser External
externDecl env
  = do (vis,fip,doc)  <- try $ do vis <- vispub
                                  fip <- parseFip
                                  (_,doc) <- dockeyword "extern"
                                  return (vis,fip,doc)
       (name,_) <- qfunid
<<<<<<< HEAD
       range    <- prange env
=======
>>>>>>> 839a762b
       -- trace ("core def: " ++ show name) $ return ()
       keyword ":"
       (tp,pinfos) <- pdeftype env
       formats <- externalBody
       return (External (qualify (modName env) name) tp pinfos formats vis fip range doc)


externalBody :: LexParser [(Target,String)]
externalBody
  = do keyword "="
       call <- externalEntry
       return [call]
  <|>
    do semiBraces externalEntry

externalEntry
  = do target <- externalTarget
       optional (specialId "inline")
       (s,_)  <- stringLit
       return (target,s)

externalTarget
  = do specialId "c"
       return (C CDefault)
  <|>
    do specialId "cs"
       return CS
  <|>
    do specialId "js"
       return (JS JsDefault)
  <|>
    return Default


{--------------------------------------------------------------------------
  External imports
--------------------------------------------------------------------------}
externImportDecl ::  LexParser External
externImportDecl
  = do try $ do keyword "extern"
                keyword "import"
       entries <- externalImportBody
       return (ExternalImport entries rangeNull)

externalImportBody :: LexParser [(Target, [(String,String)])]
externalImportBody
  = do keyword "="
       entry <- externalImportEntry
       return [entry]
  <|>
    do semiBraces externalImportEntry
  where
    externalImportEntry
      = do target  <- externalTarget
           keyvals <- semiBraces externalImportKeyVal
           return (target,keyvals)

    externalImportKeyVal
      = do key <- do{ (s,_) <- stringLit; return s }
           keyword "="
           (val,_) <- stringLit
           return (key,val)

{--------------------------------------------------------------------------
  Inline defs
--------------------------------------------------------------------------}
inlineDef :: Env -> LexParser InlineDef
inlineDef env
  = do (sort,inl,isRec,specArgs,doc) <- inlineDefSort
       -- inl        <- parseInline
       -- trace ("core inline def: " ++ show name) $ return ()
       (name,_) <- qfunid
       expr <- parseBody env
       return (InlineDef (envQualify env name) expr isRec inl (if (inl==InlineAlways) then 0 else costExpr expr) sort specArgs)


inlineDefSort
  = do isRec <- do{ specialId "recursive"; return True } <|> return False
       inl <- parseInline
       spec <- do specialId "specialize"
                  (s,_) <- stringLit
                  return [c == '*' | c <- s]
               <|> return []
       pinfos <- do specialId "borrow"
                    (s,_) <- stringLit
                    return [if c == '^' then Borrow else Own | c <- s]
                 <|> return []
       (do fip <- try parseFip
           (_,doc) <- dockeyword "fun"
           return (DefFun pinfos fip,inl,isRec,spec,doc)
        <|>
        do (_,doc) <- dockeyword "val"
           return (DefVal,inl,False,spec,doc))

parseBody env
  = do keyword "="
       expr <- parseExpr env
       semiColon
       return expr

parseExpr :: Env -> LexParser Expr
parseExpr env
  =     parseFun env
    <|> parseForall env
    <|> parseMatch env
    <|> parseLet env
    <|> parseApp env
    <?> "expression"

parseApp env
  = do expr <- parseAtom env
       parseApplies expr
  where
    parseApplies expr
      = do args <- parensCommas (parseExpr env)
           parseApplies (App expr args)
        <|>
        do tps  <- angles (ptype env `sepBy` comma)
           parseApplies (makeTypeApp expr tps)
        <|> return expr

parseAtom env
  =   parseCon env
  <|> parseVar env
  <|> do lit <- parseLit
         return (Lit lit)
  <|> parens (parseExpr env)

parseLet :: Env -> LexParser Expr
parseLet env
  = {-
    do specialId "rec"
       (env',dgs) <- semiBraced (parseDefGroups env)
       let defs = [def | DefNonRec def <- dgs]
       expr <- parseExpr env'
       return (Let [DefRec defs] expr)
  <|>
    -}
    do (env',dgs) <- parseDefGroups env
       expr <- parseExpr env'
       return (Let dgs expr)


parseForall :: Env -> LexParser Expr
parseForall env
  = do keyword "forall"
       (env',tvars) <- typeParams1 env
       expr <- parseExpr env'
       return (TypeLam tvars expr)

parseFun :: Env -> LexParser Expr
parseFun env
  = do keyword "fn"
       eff    <- angles (ptype env) <|> return typeTotal
       (env1,params) <- parameters env
       body   <- semiBraced (parseExpr env1)
       return (Lam [TName name tp | (name,tp) <- params] eff body)

parseMatch :: Env -> LexParser Expr
parseMatch env
  = do keyword "match"
       args <- parensCommas (parseExpr env)
       branches <- semiBraces (parseBranch env)
       return (Case args branches)


parseCon :: Env -> LexParser Expr
parseCon env
  = do name <- qualifiedConId
       con  <- envLookupCon env name
       return $ Con (TName name (infoType con)) (infoRepr con)

parseVar :: Env -> LexParser Expr
parseVar env
  = do (name,_) <- qvarid <|> qidop
       if (isQualified name)
        then envLookupVar env name
        else do tp <- envLookupLocal env name
                return (Var (TName name tp) InfoNone)

parseLit :: LexParser Lit
parseLit
  =   do (i,rng) <- integer
         return (LitInt i)
    <|>
      do (f,rng) <- floatLit
         return (LitFloat f)
    <|>
      do (s,rng) <- stringLit
         return (LitString s)
    <|>
      do (c,rng) <- charLit
         return (LitChar c)
    <?> "literal"


{--------------------------------------------------------------------------
  Binding groups
--------------------------------------------------------------------------}
parseDefGroups :: Env -> LexParser (Env,[DefGroup])
parseDefGroups env
  = do (env1,dg) <- parseDefGroup env
       (env2,dgs) <- parseDefGroups0 env1
       return (env2,dg:dgs)

parseDefGroups0 env
  = parseDefGroups env <|> return (env,[])

parseDefGroup :: Env -> LexParser (Env,DefGroup)
parseDefGroup env
  = do (sort,inl,isRec,doc) <- pdefSort
<<<<<<< HEAD
       (name,tp)   <- qfunid <|> do{ wildcard; return (nameNil,rangeNull) }
       range      <- prange env
=======
       (name,tp)  <- qfunid <|> do{ wildcard; return (nameNil,rangeNull) }
>>>>>>> 839a762b
       -- inl        <- parseInline
       tp         <- typeAnnot env
       expr       <- parseBody env
       return (envExtendLocal env (name,tp), DefNonRec (Def name tp expr Private sort inl range doc))

prange :: Env -> LexParser Range
prange env
  = do special "["
       l1 <- linecol
       special ","
       c1 <- linecol
       special ","
       l2 <- linecol
       special ","
       c2 <- linecol
       special "]"
       return (envRange env l1 c1 l2 c2)
  where
    linecol :: LexParser Int
    linecol = do (i,_) <- integer
                 return (fromInteger i)



{--------------------------------------------------------------------------
  Match
--------------------------------------------------------------------------}

parseBranch :: Env -> LexParser Branch
parseBranch env
  = do (env',patterns) <- parsePatterns1 env
       guards <- many1 (parseGuard env')
       return (Branch patterns guards)

parsePatterns1 :: Env -> LexParser (Env, [Pattern])
parsePatterns1 env
  = do (env1,pattern) <- parsePattern env
       (do comma
           (envN,patterns) <- parsePatterns1 env1
           return (envN,pattern:patterns)
        <|> return (env1,[pattern]))

parseGuard :: Env -> LexParser Guard
parseGuard env
  = do grd <- do bar
                 parseExpr env <?> "guard"
              <|>
              return exprTrue
       keyword "->"
       expr <- parseExpr env
       return (Guard grd expr)


type PatBinders = [(Name,Type)]

parsePattern  :: Env -> LexParser (Env,Pattern)
parsePattern env
  = do (env',pat) <- parsePatternBasic env
       (do keyword "as"
           parsePatVar env' pat
        <|>
           return (env',pat))

parsePatternBasic  :: Env -> LexParser (Env,Pattern)
parsePatternBasic env
  = parsePatCon env <|> parsePatVar env PatWild <|> parsePatLit env <|> parsePatWild env
    <|> parens (parsePattern env)

parsePatCon  :: Env -> LexParser (Env,Pattern)
parsePatCon env
  = do skip  <- do specialId "@skip"
                   return True
                <|> return False
       cname <- qualifiedConId
       (env1,exists) <- typeParams env
       (env2,args)  <- do (lparen <|> lapp)
                          x <- parsePatternArgs0 env1
                          rparen
                          return x
       let (patArgs,argTypes)  = unzip args
       resTp <- typeAnnot env2
       con <- envLookupCon env2 cname
       return $ (env2,PatCon (TName cname (infoType con)) patArgs (infoRepr con) argTypes exists resTp (infoCon con) skip)


parsePatternArgs0 :: Env -> LexParser (Env,[(Pattern,Type)])
parsePatternArgs0 env
  = parsePatternArgs1 env <|> return (env,[])

parsePatternArgs1 :: Env -> LexParser (Env,[(Pattern,Type)])
parsePatternArgs1 env
  = do (env1,pattp) <- parsePatternArg env
       (do comma
           (envN,patTps) <- parsePatternArgs1 env1
           return (envN, pattp:patTps)
        <|>
           return (env1,[pattp]))

parsePatternArg :: Env -> LexParser (Env,(Pattern,Type))
parsePatternArg env
  = do (env1,pat) <- parsePattern env
       tp  <- typeAnnot env
       return (env1,(pat,tp))

parsePatVar  :: Env -> Pattern -> LexParser (Env,Pattern)
parsePatVar env pat
  = do (name,_) <- varid
       tp <- typeAnnot env
       let env1 = envExtendLocal env (name,tp)
       return (env1,PatVar (TName name tp) pat)

parsePatLit env
  = do lit <- parseLit
       return (env,PatLit lit)

parsePatWild env
  = do wildcard
       return (env,PatWild)

qualifiedConId
   = do n <-  try $ do modulepath
                       specialOp "/"
                       special "("
                       cs <- many comma
                       special ")"
                       return (length cs)
        return (nameTuple (n+1)) -- (("(" ++ concat (replicate (length cs) ",") ++ ")"))
   <|>
     do (name,_) <- qconid
        return name


qfunid :: LexParser (Name,Range)
qfunid
  = do (name,range) <- funid True  -- allow qualified identifier (for a definition)
       return (requalifyLocally name, range)

{--------------------------------------------------------------------------
  Type signatures, parameters, kind annotations etc
--------------------------------------------------------------------------}


parameters :: Env -> LexParser (Env, [(Name,Type)])
parameters env
  = do iparams <- parensCommas (parameter env False)
                   <|> return []
       let (params,pinfos) = unzip iparams
           env' = foldl envExtendLocal env params
       return (env',params)

parameter :: Env -> Bool -> LexParser ((Name,Type),ParamInfo)
parameter env allowBorrow
  = do (name,pinfo) <-  try (do pinfo <- if allowBorrow then paramInfo else return Own
                                name <- parameterName
                                keyword ":"
                                return (name,pinfo))
                        <|> return (nameNil,Own)
       ({-
        do specialOp "?"
           tp <- ptype env
           return ((name, makeOptionalType tp), pinfo)
        <|>
        -}
        do tp <- ptype env
           return ((name, tp), pinfo))

parameterName :: LexParser Name
parameterName
  = do specialOp "?"
       (name,_) <- identifier
       (do keyword "="
           (ename,_) <- identifier
           return (namedImplicitParamName (toImplicitParamName name) ename)
        <|>
           return (toImplicitParamName name))
    <|>
    do (name,_) <- paramid
       return name

typeAnnot :: Env -> LexParser Type
typeAnnot env
  = do keyword ":"
       ptype env

typeAnnotFull :: Env -> LexParser Type
typeAnnotFull env
  = do specialOp "::"
       ptype env

typeParams env
  = typeParams1 env <|> return (env,[])

typeParams1 env
  = angles (tbinders env)

tbinders :: Env -> LexParser (Env,[TypeVar])
tbinders env
  = do bs <- tbinder `sepBy` comma
       let env1 = foldl envExtend env bs
           tvs  = [tv | TVar tv <- [envType env1 name kind | (name,kind) <- bs]]
       return (env1,tvs)

tbinder :: LexParser (Name,Kind)
tbinder
  = do id     <- do (id,_) <- varid <|> wildcard
                    return id
                <?> "type parameter"
       kind   <- kindAnnotFull <|> return kindStar
       return (id,kind)
  <|>
    parens tbinder
  <?>
    "quantifier"


kindAnnotFull :: LexParser Kind
kindAnnotFull
  = do specialOp "::"
       pkind
  <|>
    return kindStar

kindAnnot
  = do specialOp "::"
       pkind
  <|>
    return kindStar

{--------------------------------------------------------------------------
  Types
--------------------------------------------------------------------------}
ptype :: Env -> LexParser Type
ptype env
  = do (tp,_) <- ptypex env False
       return tp

pdeftype :: Env -> LexParser (Type, [ParamInfo])
pdeftype env
  = do (tp,pinfos) <- ptypex env True
       return (tp, if all (==Own) pinfos then [] else pinfos)

ptypex :: Env -> Bool -> LexParser (Type, [ParamInfo])
ptypex env allowBorrow
  = do (quantify,env1) <- pforall env
       (tp,pinfos) <- tarrow env1 allowBorrow
       preds <- pqualifier env1
       return (quantify preds tp, pinfos)
  <?> "type"

pforall :: Env -> LexParser ([Pred] -> Rho -> Type, Env)
pforall env
  = do keyword "forall"
       (env1,params) <- typeParams1 env
       return (\ps rho -> TForall params ps rho, env1)
  <|>
    return (\ps rho -> if null ps then rho else TForall [] ps rho, env)

pqualifier :: Env -> LexParser [Pred]
pqualifier env
  = do keyword "with"
       many1 (predicate env)
  <|>
    return []

predicate env
  = do (name,_) <- qvarid
       tps <- angles (ptype env `sepBy` comma) <|> return []
       return (PredIFace (envQualify env name) tps)
  <?> "predicate"

tarrow :: Env -> Bool -> LexParser (Type, [ParamInfo])
tarrow env allowBorrow
  = do etp <- tatomParams env allowBorrow
       case etp of
         Left (params,pinfos)
          -> do keyword "->"
                tp <- tresult env params
                return (tp, pinfos)
             <|>
             do tp <- extract params "unexpected parameters not followed by an ->"
                t <- ptypeApp env tp
                return (t, pinfos)
         Right tp
          -> return (tp, [])

tresult :: Env -> [(Name,Type)] -> LexParser Type
tresult env params
  = do tp1 <- tatom env
       (do tp2 <- tatom env
           return (TFun params tp1 tp2)
        <|>
           return (TFun params typeTotal tp1))


tatom :: Env -> LexParser Type
tatom env
  = do etp <- tatomParamsEx False env False {-allowBorrow-}
       case etp of
         Left (params,_) -> do tp <- extract params "expecting single type"
                               ptypeApp env tp
         Right tp    -> return tp

extract params msg
  = case params of
      [] -> return typeUnit
      [(name,tp)] | name == nameNil -> return tp
      _  -> if all (\(name,_) -> name == nameNil) params
             then return (TApp (typeTuple (length params)) (map snd params))
             else fail msg

tatomParams :: Env -> Bool -> LexParser (Either ([(Name,Type)], [ParamInfo]) Type)
tatomParams env allowBorrow
  = tatomParamsEx True env allowBorrow

tatomParamsEx allowParams env allowBorrow
  = do special "("
       (do iparams <- parameter env allowBorrow `sepBy` comma
           special ")"
           let (params,pinfos) = unzip iparams
           return (Left (params,pinfos))
        <|>
        do cs <- many1 comma
           special ")"
           tp <- ptypeApp env (typeTuple (length cs+1))
           return (single tp)
        )
    <|>
     do tp1 <- tid env           -- note: must come after '(' match
        tp2 <- ptypeApp env tp1
        return (single tp2)
    <|>
     do tp <- teffect env
        return (single tp)
    <|>
     do specialOp "?"
        tp <- tatom env
        return (single (makeOptionalType tp))
    <?>
     "type atom"
  where
    single tp   = Right tp

ptypeApp env tp
  = do tps <- angles (ptype env `sepBy` comma) <|> return []
       psynonym env tp tps

psynonym env tp tps
  = do specialOp "=="
       (rank,_) <- integer <|> return (0,rangeNull)
       body <- ptype env
       case tp of
         TCon (TypeCon name kind)
           -> -- trace ("make type syn: " ++ show name) $
              case synonymsLookup name (syns env) of
                Just info@(SynInfo synname kind params syntp rank range vis doc)
                  -> return (TSyn (TypeSyn name kind rank (Just info)) tps body)
                _ -> return (TSyn (TypeSyn name kind (fromInteger rank) Nothing) tps body)
         TSyn _ _ _ | null tps
           -> return tp
         _ -> fail ("illegal type alias expression: " ++ show tp)
  <|> return (envTypeApp env tp tps)

teffect env
  = do langle
       labels <- tlabel env `sepBy` comma
       ext    <- textend env
       rangle
       return (foldr shallowEffectExtend ext labels)

textend env
  = do bar
       tp <- tatom env
       return tp
  <|>
    return effectEmpty


tlabel env
  = do tp1 <- tatom env
       ptypeApp env tp1


tid :: Env -> LexParser Type
tid env
  = do (name,_) <- qvarid <|> qidop {- std/core/types/(<>) -} <|> wildcard {- __c -}
       kind <- kindAnnotFull <|> return kindStar
       return (envType env name kind)



{--------------------------------------------------------------------------
  Kinds
--------------------------------------------------------------------------}

pkind :: LexParser Kind
pkind
  = do params <- parensCommas pkind
       keyword "->"
       res    <- pkind
       return (foldr kindFun res params)
  <|>
    do k <- katom
       (do keyword "->"
           res <- pkind
           return (kindFun k res)
        <|>
        return k)
  <?> "kind"

katom
  = do parens pkind
  <|>
    do specialConId "V"
       return kindStar
  <|>
    do specialConId "X"
       return kindLabel
  <|>
    do specialConId "E"
       return kindEffect
  <|>
    do specialConId "H"
       return kindHeap
 <|>
    do specialConId "S"
       return kindScope
   <|>
    do specialConId "HX"
       return kindHandled
  <|>
    do specialConId "HX1"
       return kindHandled1
  <|>
    do specialConId "P"
       return kindPred
  <?> "kind"

{--------------------------------------------------------------------------
  Environment to create type variables
--------------------------------------------------------------------------}
data Env = Env{ bound :: !(M.NameMap TypeVar)
              , syns  :: !Synonyms
              , modName :: !Name
              , srcPath :: !FilePath
              , imports :: !ImportMap
              , unique  :: !Int
              , gamma  ::  !Gamma            -- only used for inline definitions
              , locals :: !(M.NameMap Type) -- only used for inline definitions
              }

envRange :: Env -> Int -> Int -> Int -> Int -> Range
envRange env l1 c1 l2 c2
  = makeSourceRange (srcPath env) l1 c1 l2 c2

envInitial :: Name -> FilePath -> ImportMap -> Env
envInitial modName srcPath imports
  = Env M.empty synonymsEmpty modName srcPath imports 1000 gammaEmpty M.empty

envExtend :: Env -> (Name,Kind) -> Env
envExtend (Env env syns mname srcpath imports unique gamma locals) (name,kind)
  = let id = newId unique
        tv = TypeVar id kind Bound
    in Env (M.insert name tv env) syns mname srcpath imports (unique+1) gamma locals

envType :: Env -> Name -> Kind -> Type
envType env@(Env bound syns mname _ _ _ _ _) name kind
  = case M.lookup name bound of
      Nothing -> let qname = envQualify env name
                 in case synonymsLookup qname syns of
                      Just info@(SynInfo name kind params tp rank range vis doc) | null params
                        -> -- trace ("type synonym1: " ++ show info) $
                           TSyn (TypeSyn name kind rank (Just info)) [] tp
                      _ -> {- (if (qname == nameTpST)
                            then trace ("st as con in " ++ show mname ++ ": " ++ show qname ++ ": " ++ show syns)
                            else id) $  -}
                           TCon (TypeCon qname kind)
      Just tv -> TVar tv

envQualify :: Env -> Name -> Name
envQualify (Env _ _ mname _ imports _ _ _) name
  = if isQualified name
     then case (importsExpand name imports) of
            Right (qname,_) -> qname
            Left amb        -> trace ("Core.Parse.envQualify: unable to expand name: " ++ show name ++ ": " ++ show amb) $
                               name
     else qualify mname name

envExtendSynonym :: Env -> SynInfo -> Env
envExtendSynonym env synInfo
  = -- trace ("core extend syns: " ++ show synInfo) $
    env{ syns = synonymsExtend synInfo (syns env) }

envTypeApp :: Env -> Type -> [Type] -> Type
envTypeApp env tp tps
  = case tp of
      TCon (TypeCon name0 kind0)
        -> case synonymsLookup name0 (syns env) of
            Just synInfo@(SynInfo name kind params syntp rank range vis doc) | length params == length tps
              -> assertion ("Core.Parse.envTypeApp: kind/name does not match in type synonym: " ++ show (tp,tps,name0,kind0,synInfo) )
                           (name==name0 && kind==kind0) $
                 -- trace ("core: fix synonym: " ++ show name) $
                 TSyn (TypeSyn name kind rank (Just synInfo)) tps (subNew (zip params tps) |-> syntp)
            _ -> typeApp tp tps
      _ -> typeApp tp tps


envExtendLocal :: Env -> (Name,Type) -> Env
envExtendLocal (Env env syns mname srcpath imports unique gamma locals) (name,tp)
  = Env env syns mname srcpath imports (unique+1) gamma (M.insert name tp locals)


envLookupLocal :: Env -> Name -> LexParser Type
envLookupLocal env name
  = case M.lookup name (locals env) of
      Just tp -> return tp
      Nothing -> fail $ "unbound local: " ++ show name


envLookupCon :: Env -> Name -> LexParser NameInfo
envLookupCon env name
  = case gammaLookupExactCon name (gamma env) of
     [con@(InfoCon{})] -> return con
     res               -> fail $ "when parsing " ++ show (modName env) ++ " unknown constructor: " ++ show name ++ ": " ++ show res -- ++ ":\n" ++ show (gamma env)

envLookupVar :: Env -> Name -> LexParser Expr
envLookupVar env name
 = case gammaLookupCanonical name (gamma env) of
    [fun@(InfoFun{})] -> return $ coreExprFromNameInfo name fun
    [val@(InfoVal{})] -> return $ coreExprFromNameInfo name val
    [extern@(Type.Assumption.InfoExternal{})] -> return $ coreExprFromNameInfo name extern
    res               -> fail $ "unknown identifier: " ++ show name ++ ": " ++ show res --  ++ ":\n" ++ show (gamma env)<|MERGE_RESOLUTION|>--- conflicted
+++ resolved
@@ -46,11 +46,7 @@
 parseCore :: FilePath -> FilePath -> IO (Error b (Core, ParseInlines))
 parseCore fname sourceName
   = do input <- readInput fname
-<<<<<<< HEAD
-       return $ ignoreSyntaxWarnings (lexParse False id (program sourceName) fname 1 input)
-=======
-       return (lexParse True {-allow @-} False {- no semi-colon insertion -} id program fname 1 input)
->>>>>>> 839a762b
+       return $ ignoreSyntaxWarnings (lexParse True {-allow @-} False {- no semi-colon insertion -} id (program sourceName) fname 1 input)
 
 
 parseInlines :: Core -> Source -> Env -> [Lexeme] -> ParseInlines
@@ -267,10 +263,7 @@
                                        (sort,inl,isRec,doc) <- pdefSort
                                        return (vis,sort,inl,doc)
        (name,_) <- qfunid <|> idop
-<<<<<<< HEAD
        range    <- prange env
-=======
->>>>>>> 839a762b
        -- inl      <- parseInline
        -- trace ("core def: " ++ show name) $ return ()
        keyword ":"
@@ -308,10 +301,7 @@
                                   (_,doc) <- dockeyword "extern"
                                   return (vis,fip,doc)
        (name,_) <- qfunid
-<<<<<<< HEAD
        range    <- prange env
-=======
->>>>>>> 839a762b
        -- trace ("core def: " ++ show name) $ return ()
        keyword ":"
        (tp,pinfos) <- pdeftype env
@@ -523,12 +513,8 @@
 parseDefGroup :: Env -> LexParser (Env,DefGroup)
 parseDefGroup env
   = do (sort,inl,isRec,doc) <- pdefSort
-<<<<<<< HEAD
        (name,tp)   <- qfunid <|> do{ wildcard; return (nameNil,rangeNull) }
        range      <- prange env
-=======
-       (name,tp)  <- qfunid <|> do{ wildcard; return (nameNil,rangeNull) }
->>>>>>> 839a762b
        -- inl        <- parseInline
        tp         <- typeAnnot env
        expr       <- parseBody env
