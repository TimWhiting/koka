-----------------------------------------------------------------------------
-- Copyright 2012-2020 Microsoft Corporation.
--
-- This is free software; you can redistribute it and/or modify it under the
-- terms of the Apache License, Version 2.0. A copy of the License can be
-- found in the file "license.txt" at the root of this distribution.
-----------------------------------------------------------------------------
{-
    Main module.
-}
-----------------------------------------------------------------------------
module Compiler.Options( -- * Command line options
                         getOptions, processOptions, Mode(..), Flags(..)
                       -- * Show standard messages
                       , showHelp, showEnv, showVersion, commandLineHelp, showIncludeInfo
                       -- * Utilities
                       , prettyEnvFromFlags
                       , colorSchemeFromFlags
                       , prettyIncludePath
                       , isValueFromFlags
                       , CC(..), BuildType(..), ccFlagsBuildFromFlags
                       , buildType, unquote
                       , outName, configType, buildDir
                       ) where


import Data.Char              ( toUpper, isAlpha, isSpace )
import Data.List              ( intersperse )
import System.Environment     ( getArgs )
import System.Directory       ( doesFileExist, getHomeDirectory )
import Platform.GetOptions
import Platform.Config
import Lib.PPrint
import Lib.Printer
import Common.Failure         ( raiseIO )
import Common.ColorScheme
import Common.File
import Common.Syntax          ( Target (..), Host(..), Platform(..), platform32, platform64, platformJS, platformCS )
import Compiler.Package
import Core.Core( dataInfoIsValue )
{--------------------------------------------------------------------------
  Convert flags to pretty environment
--------------------------------------------------------------------------}
import qualified Type.Pretty as TP

prettyEnvFromFlags :: Flags -> TP.Env
prettyEnvFromFlags flags
  = TP.defaultEnv{ TP.showKinds       = showKinds flags
                 , TP.expandSynonyms  = showSynonyms flags
                 , TP.colors          = colorSchemeFromFlags flags
                 , TP.htmlBases       = htmlBases flags
                 , TP.htmlCss         = htmlCss flags
                 , TP.htmlJs          = htmlJs flags
                 , TP.verbose         = verbose flags
                 , TP.coreShowTypes   = showCoreTypes flags
                 , TP.coreInlineMax   = optInlineMax flags
                 }


colorSchemeFromFlags :: Flags -> ColorScheme
colorSchemeFromFlags flags
  = colorScheme flags


prettyIncludePath :: Flags -> Doc
prettyIncludePath flags
  = let cscheme = colorScheme flags
        path    = includePath flags
    in align (if null path then color (colorSource cscheme) (text "<empty>")
               else cat (punctuate comma (map (\p -> color (colorSource cscheme) (text p)) path)))

{--------------------------------------------------------------------------
  Options
--------------------------------------------------------------------------}
data Mode
  = ModeHelp
  | ModeVersion
  | ModeCompiler    { files :: [FilePath] }
  | ModeInteractive { files :: [FilePath] }

data Option
  = Interactive
  | Version
  | Help
  | Flag (Flags -> Flags)
  | Error String

data Flags
  = Flags{ warnShadow       :: Bool
         , showKinds        :: Bool
         , showKindSigs     :: Bool
         , showSynonyms     :: Bool
         , showCore         :: Bool
         , showCoreTypes    :: Bool
         , showAsmCS        :: Bool
         , showAsmJS        :: Bool
         , showAsmC         :: Bool
         , showTypeSigs     :: Bool
         , showElapsed      :: Bool
         , evaluate         :: Bool
         , execOpts         :: String
         , library          :: Bool
         , target           :: Target
         , host             :: Host
         , platform         :: Platform
         , simplify         :: Int
         , simplifyMaxDup   :: Int
         , colorScheme      :: ColorScheme
         , outDir           :: FilePath      -- out
         , outBuildDir      :: FilePath      -- actual build output: <outDir>/v2.x.x/<ccomp>-<variant>
         , includePath      :: [FilePath]    -- .kk/.kki files 
         , csc              :: FileName
         , node             :: FileName
         , cmake            :: FileName
         , cmakeArgs        :: String
         , ccompPath        :: FilePath
         , ccompCompileArgs :: String
         , ccompIncludeDirs :: [FilePath]
         , ccompLinkArgs    :: String
         , ccompLinkSysLibs :: [String]      -- just core lib name
         , ccompLinkLibs    :: [FilePath]    -- full path to library
         , ccomp            :: CC
         , ccompLibDirs     :: [FilePath]    -- .a/.lib dirs
         , vcpkgRoot        :: FilePath
         , vcpkgTriplet     :: String
         , vcpkgAutoInstall :: Bool
         , vcpkg            :: FilePath
         , vcpkgLibDir      :: FilePath
         , vcpkgIncludeDir  :: FilePath
         , editor           :: String
         , redirectOutput   :: FileName
         , outHtml          :: Int
         , htmlBases        :: [(String,String)]
         , htmlCss          :: String
         , htmlJs           :: String
         , verbose          :: Int
         , exeName          :: String
         , showSpan         :: Bool
         , console          :: String
         , rebuild          :: Bool
         , genCore          :: Bool
         , coreCheck        :: Bool
         , enableMon        :: Bool
         , semiInsert       :: Bool
         , localBinDir      :: FilePath  -- directory of koka executable
         , localDir         :: FilePath  -- install prefix: /usr/local
         , localLibDir      :: FilePath  -- precompiled object files: <prefix>/lib/koka/v2.x.x  /<cc>-<config>/libkklib.a, /<cc>-<config>/std_core.kki, ...
         , localShareDir    :: FilePath  -- sources: <prefix>/share/koka/v2.x.x  /lib/std, /lib/samples, /kklib
         , packages         :: Packages
         , forceModule      :: FilePath
         , debug            :: Bool      -- emit debug info
         , optimize         :: Int       -- optimization level; 0 or less is off
         , optInlineMax     :: Int
         , optctail         :: Bool
         , optctailInline   :: Bool
         , parcReuse        :: Bool
         , parcSpecialize   :: Bool
         , parcReuseSpec    :: Bool
         , parcBorrowInference    :: Bool
         , asan             :: Bool
         , useStdAlloc      :: Bool -- don't use mimalloc for better asan and valgrind support
         }

flagsNull :: Flags
flagsNull
  = Flags -- warnings
          True
          -- show
          False False  -- kinds kindsigs
          False False False -- synonyms core core-types
          False -- show asm
          False
          False
          False -- typesigs
          False -- show elapsed time
          True  -- executes
          ""    -- execution options
          False -- library
          C     -- target
          Node  -- js host
          platform64
          5     -- simplify passes
          10    -- simplify dup max (must be at least 10 to inline partial applications across binds)
          defaultColorScheme
          ("out/v" ++ version) -- out-dir
          ("")     -- build dir
          []
          "csc"
          "node"
          "cmake"
          ""       -- cmake args
          
          ""       -- ccompPath
          ""       -- ccomp args
          []       -- ccomp include dirs
          ""       -- clink args
          []       -- clink sys libs
          []       -- clink full lib paths
          (ccGcc "gcc" "gcc")
          (if onWindows then []        -- ccomp library dirs
                        else ["/usr/local/lib;/usr/lib;/lib"])
          
          ""       -- vcpkg root
          (if onWindows then "x64-windows-static-md"
           else if onMacOS then "x64-osx"
           else "x64-linux")       -- vcpkg triplet
          True     -- vcpkg auto install
          ""       -- vcpkg
          ""       -- vcpkg libdir
          ""       -- vcpkg incdir

          ""       -- editor
          ""
          0        -- out html
          []
          ("styles/" ++ programName ++ ".css")
          ("")
          1        -- verbosity
          ""
          False
          "ansi"  -- console: ansi, html
          False -- rebuild
          False -- genCore
          False -- coreCheck
          True  -- enableMonadic
          True  -- semi colon insertion
          ""    -- koka executable dir
          ""    -- prefix dir (default: <program-dir>/..)
          ""    -- localLib dir
          ""    -- localShare dir
          packagesEmpty -- packages
          "" -- forceModule
          True -- debug
          0    -- optimize
          10   -- inlineMax
          True -- optctail
          False -- optctailInline
          True -- parc reuse
          True -- parc specialize
          True -- parc reuse specialize
          True -- parc borrow inference
          False -- use asan
          False -- use stdalloc

isHelp Help = True
isHelp _    = False

isVersion Version = True
isVersion _      = False

isInteractive Interactive = True
isInteractive _ = False

isValueFromFlags flags
 = dataInfoIsValue

{--------------------------------------------------------------------------
  Options and environment variables
--------------------------------------------------------------------------}
-- | The option table.
optionsAll :: [OptDescr Option]
optionsAll
 = let (xs,ys) = options in (xs++ys)

options :: ([OptDescr Option],[OptDescr Option])
options = (\(xss,yss) -> (concat xss, concat yss)) $ unzip
 [ option ['?','h'] ["help"]            (NoArg Help)                "show this information"
 , option []    ["version"]         (NoArg Version)                 "show the compiler version"
 , option ['p'] ["prompt"]          (NoArg Interactive)             "interactive mode"
 , flag   ['e'] ["execute"]         (\b f -> f{evaluate= b})        "compile and execute (default)"
 , flag   ['c'] ["compile"]         (\b f -> f{evaluate= not b})    "only compile, do not execute"
 , option ['i'] ["include"]         (OptArg includePathFlag "dirs") "add <dirs> to search path (empty resets)"
 , option ['o'] ["outdir"]          (ReqArg outDirFlag "dir")       "output files go to <dir> ('out' by default)"
 , option []    ["outname"]         (ReqArg exeNameFlag "name")     "base name of the final executable"
 , numOption 1 "n" ['v'] ["verbose"] (\i f -> f{verbose=i})         "verbosity 'n' (0=quiet, 1=default, 2=trace)"
 , flag   ['r'] ["rebuild"]         (\b f -> f{rebuild = b})        "rebuild all"
 , flag   ['l'] ["library"]         (\b f -> f{library=b, evaluate=if b then False else (evaluate f) }) "generate a library"
 , numOption 0 "n" ['O'] ["optimize"]   (\i f -> f{optimize=i})     "optimize (0=default, 2=full)"
 , flag   ['D'] ["debug"]           (\b f -> f{debug=b})            "emit debug information (on by default)"

 , emptyline
 , flag   []    ["html"]            (\b f -> f{outHtml = if b then 2 else 0}) "generate documentation"
 , option []    ["htmlbases"]       (ReqArg htmlBasesFlag "bases")            "set link prefixes for documentation"
 , option []    ["htmlcss"]         (ReqArg htmlCssFlag "link")               "set link to the css documentation style"
 , config []    ["target"]          [("js",JS),("cs",CS),("c",C)] targetFlag  "generate C (default), javascript, or C#"
 , config []    ["host"]            [("node",Node),("browser",Browser)] (\h f -> f{ target=JS, host=h}) "specify host for running javascript"
 , config []    ["platform"]        [("x32",platform32),("x64",platform64)] (\p f -> f{platform=p})     "specify target platform (default=64-bit)"
 , emptyline
 , flag   []    ["showelapsed"]    (\b f -> f{ showElapsed = b})    "show elapsed time after evaluation"
 , flag   []    ["showspan"]       (\b f -> f{ showSpan = b})       "show ending row/column too on errors"
 -- , flag   []    ["showkinds"]      (\b f -> f{showKinds=b})        "show full kind annotations"
 , flag   []    ["showkindsigs"]   (\b f -> f{showKindSigs=b})      "show kind signatures of type definitions"
 , flag   []    ["showtypesigs"]   (\b f -> f{showTypeSigs=b})      "show type signatures of definitions"
 , flag   []    ["showsynonyms"]   (\b f -> f{showSynonyms=b})      "show expanded type synonyms in types"
 , flag   []    ["showcore"]       (\b f -> f{showCore=b})          "show core"
 , flag   []    ["showcoretypes"]  (\b f -> f{showCoreTypes=b})     "show full types in core"
 , flag   []    ["showcs"]         (\b f -> f{showAsmCS=b})         "show generated c#"
 , flag   []    ["showjs"]         (\b f -> f{showAsmJS=b})         "show generated javascript"
 , flag   []    ["showc"]          (\b f -> f{showAsmC=b})          "show generated C"
 , flag   []    ["core"]           (\b f -> f{genCore=b})           "generate a core file"
 , flag   []    ["checkcore"]      (\b f -> f{coreCheck=b})         "check generated core"
 -- , flag   []    ["show-coreF"]      (\b f -> f{showCoreF=b})        "show coreF"
 , emptyline
 , option []    ["builddir"]        (ReqArg buildDirFlag "dir")     "build into <dir> (default: <outdir>/<cfg>)"
 , option []    ["editor"]          (ReqArg editorFlag "cmd")       "use <cmd> as editor"
 , option []    ["cmake"]           (ReqArg cmakeFlag "cmd")        "use <cmd> to invoke cmake"
 , option []    ["cmakeargs"]       (ReqArg cmakeArgsFlag "args")   "pass <args> to cmake"
 , option []    ["cc"]              (ReqArg ccFlag "cmd")           "use <cmd> as the C backend compiler "
 , option []    ["ccincdir"]        (OptArg ccIncDirs "dirs")       "search semi-colon separated include <dirs> for headers"
 , option []    ["cclibdir"]        (OptArg ccLibDirs "dirs")       "search semi-colon separated directories <dirs> for libraries"
 , option []    ["cclib"]           (ReqArg ccLinkSysLibs "libs")   "link with semi-colon separated system <libs>"
 , option []    ["ccargs"]          (ReqArg ccCompileArgs "args")   "pass <args> to C backend compiler "
 , option []    ["cclinkargs"]      (ReqArg ccLinkArgs "args")      "pass <args> to C backend linker "
 , option []    ["cclibpath"]       (OptArg ccLinkLibs "libpaths")  "link with semi-colon separated libraries <libpaths>"
 , option []    ["vcpkg"]           (ReqArg ccVcpkgRoot "dir")      "vcpkg root directory"
 , option []    ["vcpkgtriplet"]    (ReqArg ccVcpkgTriplet "triplet") "v  cpkg target triplet"
 , flag   []    ["vcpkgauto"]       (\b f -> f{vcpkgAutoInstall=b}) "automatically install required vcpkg packages"
 , option []    ["csc"]             (ReqArg cscFlag "cmd")          "use <cmd> as the csharp backend compiler "
 , option []    ["node"]            (ReqArg nodeFlag "cmd")         "use <cmd> to execute node"
 , option []    ["color"]           (ReqArg colorFlag "colors")     "set colors"
 , option []    ["redirect"]        (ReqArg redirectFlag "file")    "redirect output to <file>"
 , configstr [] ["console"]      ["ansi","html","raw"] (\s f -> f{console=s})   "console output format"
--  , option []    ["install-dir"]     (ReqArg installDirFlag "dir")       "set the install directory explicitly"

<<<<<<< HEAD
 , hide $ fflag       ["asan"]      (\b f -> f{asan=b})              "compile with address sanitizer (clang only)"
 , hide $ fflag       ["stdalloc"]  (\b f -> f{useStdAlloc=b})       "use the standard allocator (as opposed to mimalloc)"
=======
 , hide $ fflag       ["asan"]      (\b f -> f{asan=b})              "compile with address, undefined, and leak sanitizer (clang only)"
>>>>>>> 4281ce4b
 , hide $ fnum 3 "n"  ["simplify"]  (\i f -> f{simplify=i})          "enable 'n' core simplification passes"
 , hide $ fnum 10 "n" ["maxdup"]    (\i f -> f{simplifyMaxDup=i})    "set 'n' as maximum code duplication threshold"
 , hide $ fnum 10 "n" ["inline"]    (\i f -> f{optInlineMax=i})      "set 'n' as maximum inline threshold (=10)"
 , hide $ fflag       ["monadic"]   (\b f -> f{enableMon=b})         "enable monadic translation"
 , hide $ flag []     ["semi"]      (\b f -> f{semiInsert=b})        "insert semicolons based on layout"
 , hide $ fflag       ["parcreuse"] (\b f -> f{parcReuse=b})         "enable in-place update analysis"
 , hide $ fflag       ["parcspec"]  (\b f -> f{parcSpecialize=b})    "enable drop specialization"
 , hide $ fflag       ["parcrspec"] (\b f -> f{parcReuseSpec=b})     "enable reuse specialization"
 , hide $ fflag       ["binference"]    (\b f -> f{parcBorrowInference=b})     "enable reuse inference"
 , hide $ fflag       ["optctail"]  (\b f -> f{optctail=b})          "enable con-tail optimization (TRMC)"
 , hide $ fflag       ["optctailinline"]  (\b f -> f{optctailInline=b})  "enable con-tail inlining (increases code size)"
 ]
 where
  emptyline
    = flag [] [] (\b f -> f) ""

  option short long f desc
    = ([Option short long f desc],[])

  flag short long f desc
    = ([Option short long (NoArg (Flag (f True))) desc]
      ,[Option [] (map ("no-" ++) long) (NoArg (Flag (f False))) ""])

  numOption def optarg short long f desc
    = ([Option short long (OptArg (\mbs -> Flag (numOptionX def f mbs)) optarg) desc]
      ,[Option [] (map ("no-" ++) long) (NoArg (Flag (f (-1)))) ""])

  -- feature flags
  fflag long f desc
    = ([Option [] (map ("f"++) long) (NoArg (Flag (f True))) desc]
      ,[Option [] (map ("fno-" ++) long) (NoArg (Flag (f False))) ""])

  fnum def optarg long f desc
    = ([Option [] (map ("f"++) long) (OptArg (\mbs -> Flag (numOptionX def f mbs)) optarg) desc]
      ,[Option [] (map ("fno-" ++) long) (NoArg (Flag (f (-1)))) ""])

  hide (vis,hidden)
    = ([],vis ++ hidden)

  numOptionX def f mbs
    = case mbs of
        Nothing -> f def
        Just s  -> case reads s of
                     ((i,""):_) -> f i
                     _ -> f def  -- parse error

  config short long opts f desc
    = option short long (ReqArg validate valid) desc
    where
      valid = "(" ++ concat (intersperse "|" (map fst opts)) ++ ")"
      validate s
        = case lookup s opts of
            Just x -> Flag (\flags -> f x flags)
            Nothing -> Error ("invalid value for --" ++ head long ++ " option, expecting any of " ++ valid)

  configstr short long opts f desc
    = config short long (map (\s -> (s,s)) opts) f desc

  targetFlag t f
    = f{ target=t, platform=case t of
                              JS -> platformJS
                              CS -> platformCS
                              _  -> platform64  }

  colorFlag s
    = Flag (\f -> f{ colorScheme = readColorFlags s (colorScheme f) })

  consoleFlag s
    = Flag (\f -> f{ console = s })

  htmlBasesFlag s
    = Flag (\f -> f{ htmlBases = (htmlBases f) ++ readHtmlBases s })

  htmlCssFlag s
    = Flag (\f -> f{ htmlCss = s })

  includePathFlag mbs
    = Flag (\f -> f{ includePath = case mbs of
                                     Just s | not (null s) -> includePath f ++ undelimPaths s
                                     _ -> [] })

  outDirFlag s
    = Flag (\f -> f{ outDir = s })

  buildDirFlag s
    = Flag (\f -> f{ outBuildDir = s })

  exeNameFlag s
    = Flag (\f -> f{ exeName = s })

  ccFlag s
    = Flag (\f -> f{ ccompPath = s })

  ccCompileArgs s
    = Flag (\f -> f{ ccompCompileArgs = s })
  ccIncDirs mbs
    = Flag (\f -> f{ ccompIncludeDirs = case mbs of
                                          Just s | not (null s) -> ccompIncludeDirs f ++ undelimPaths s
                                          _ -> [] })
  ccLibDirs mbs
    = Flag (\f -> f{ ccompLibDirs = case mbs of
                                          Just s | not (null s) -> ccompLibDirs f ++ undelimPaths s
                                          _ -> [] })


  ccLinkArgs s
    = Flag (\f -> f{ ccompLinkArgs = s })
  ccLinkSysLibs s
    = Flag (\f -> f{ ccompLinkSysLibs = ccompLinkSysLibs f ++ undelimPaths s })
  ccLinkLibs mbs
    = Flag (\f -> f{ ccompLinkLibs = case mbs of
                                      Just s | not (null s) -> ccompLinkLibs f ++ undelimPaths s
                                      _ -> [] })
  ccVcpkgRoot dir
    = Flag (\f -> f{vcpkgRoot = dir })

  ccVcpkgTriplet triplet
    = Flag (\f -> f{vcpkgTriplet = triplet })

  cscFlag s
    = Flag (\f -> f{ csc = s })

  nodeFlag s
    = Flag (\f -> f{ node = s })

  editorFlag s
    = Flag (\f -> f{ editor = s })

  redirectFlag s
    = Flag (\f -> f{ redirectOutput = s })

  cmakeFlag s
      = Flag (\f -> f{ cmake = s })

  cmakeArgsFlag s
      = Flag (\f -> f{ cmakeArgs = s })

{-
  installDirFlag s
    = Flag (\f -> f{ installDir = s, includePath = (includePath f) ++ [libd] })
    where
      libd = joinPath s "lib"
-}

readHtmlBases :: String -> [(String,String)]
readHtmlBases s
  = map toBase (splitComma s)
  where
    splitComma :: String -> [String]
    splitComma xs
      = let (pre,ys) = span (/=',') xs
        in case ys of
             (_:post) -> pre : splitComma post
             []       -> [pre]

    toBase xs
      = let (pre,ys) = span (/='=') xs
        in case ys of
             (_:post) -> (pre,post)
             _        -> ("",xs)

-- | Environment table
environment :: [ (String, String, (String -> [String]), String) ]
environment
  = [ -- ("koka_dir",     "dir",     dirEnv,       "The install directory")
      ("koka_options", "options", flagsEnv,     "Add <options> to the command line")
    , ("koka_editor",  "command", editorEnv,    "Use <cmd> as the editor (substitutes %l, %c, and %f)")
    , ("koka_vcpkg",   "dir",     vcpkgEnv,     "vcpkg root directory")
    ]
  where
    flagsEnv s      = [s]
    editorEnv s     = ["--editor=" ++ s]
    vcpkgEnv dir    = ["--vcpkg=" ++ dir]
    -- dirEnv s        = ["--install-dir=" ++ s]

{--------------------------------------------------------------------------
  Process options
--------------------------------------------------------------------------}
getOptions :: String -> IO (Flags,Mode)
getOptions extra
  = do env  <- getEnvOptions
       args <- getArgs
       processOptions flagsNull (env ++ words extra ++ args)

processOptions :: Flags -> [String] -> IO (Flags,Mode)
processOptions flags0 opts
  = let (preOpts,postOpts) = span (/="--") opts
        flags1 = case postOpts of
                   [] -> flags0
                   (_:rest) -> flags0{ execOpts = concat (map (++" ") rest) }
        (options,files,errs0) = getOpt Permute optionsAll preOpts
        errs = errs0 ++ extractErrors options
    in if (null errs)
        then let flags = extractFlags flags1 options
                 mode = if (any isHelp options) then ModeHelp
                        else if (any isVersion options) then ModeVersion
                        else if (any isInteractive options) then ModeInteractive files
                        else if (null files) then ModeInteractive files
                                             else ModeCompiler files
             in do ed   <- if (null (editor flags))
                            then detectEditor 
                            else return (editor flags)
                   pkgs <- discoverPackages (outDir flags)
                   (localDir,localLibDir,localShareDir,localBinDir) <- getKokaDirs
                   ccmd <- if (ccompPath flags == "") then detectCC
                           else if (ccompPath flags == "mingw") then return "gcc"
                           else return (ccompPath flags)
                   cc   <- ccFromPath flags ccmd
                   -- vcpkg
                   vcpkg <- vcpkgFind (vcpkgRoot flags)
                   let vcpkgRoot        = if (null vcpkg) then "" else dirname vcpkg
                       vcpkgInstalled   = (vcpkgRoot) ++ "/installed/" ++ (vcpkgTriplet flags)
                       vcpkgIncludeDir  = vcpkgInstalled ++ "/include"
                       vcpkgLibDir      = vcpkgInstalled ++ "/lib"
                       vcpkgLibDirs     = if (null vcpkg) then [] else [vcpkgLibDir]
                       vcpkgIncludeDirs = if (null vcpkg) then [] else [vcpkgIncludeDir] 
                   return (flags{ packages    = pkgs,
                                  localBinDir = localBinDir,
                                  localDir    = localDir,
                                  localLibDir = localLibDir,
                                  localShareDir = localShareDir,
                                  
                                  ccompPath   = ccmd,
                                  ccomp       = cc,
                                  editor      = ed,
                                  includePath = (localShareDir ++ "/lib") : includePath flags,

                                  vcpkgRoot   = vcpkgRoot,
                                  vcpkg       = vcpkg,
                                  vcpkgIncludeDir  = vcpkgIncludeDir,
                                  vcpkgLibDir      = vcpkgLibDir,
                                  ccompLibDirs     = vcpkgLibDirs ++ ccompLibDirs flags,
                                  ccompIncludeDirs = vcpkgIncludeDirs ++ ccompIncludeDirs flags
                               }
                          ,mode)
        else invokeError errs

getKokaDirs :: IO (FilePath,FilePath,FilePath,FilePath)
getKokaDirs
  = do bin        <- getProgramPath
       let binDir  = dirname bin
           rootDir = rootDirFrom binDir
       isRootRepo <- doesFileExist (joinPath rootDir "koka.cabal")
       libDir0    <- getEnvVar "koka_lib_dir"
       shareDir0  <- getEnvVar "koka_share_dir"
       let libDir   = if (not (null libDir0)) then libDir0
                      else if (isRootRepo) then joinPath rootDir "out"
                      else joinPath rootDir ("lib/koka/v" ++ version)
           shareDir = if (not (null shareDir0)) then shareDir0
                      else if (isRootRepo) then rootDir
                      else joinPath rootDir ("share/koka/v" ++ version)
       return (normalizeWith '/' rootDir,
               normalizeWith '/' libDir,
               normalizeWith '/' shareDir,
               normalizeWith '/' binDir)

rootDirFrom :: FilePath -> FilePath
rootDirFrom binDir
 = case reverse (splitPath binDir) of
     -- stack build
     ("bin":_:"install":".stack-work":es)     -> joinPaths (reverse es)
     ("bin":_:_:"install":".stack-work":es)   -> joinPaths (reverse es)
     ("bin":_:_:_:"install":".stack-work":es) -> joinPaths (reverse es)
     -- regular install
     ("bin":es)   -> joinPaths (reverse es)
     -- jake build
     (_:"out":es) -> joinPaths (reverse es)
     _            -> binDir


extractFlags :: Flags -> [Option] -> Flags
extractFlags flagsInit options
  = let flags = foldl extract flagsInit options
    in flags
  where
    extract flags (Flag f)  = f flags
    extract flags _         = flags

extractErrors :: [Option] -> [String]
extractErrors options
  = concatMap extract options
  where
    extract (Error s) = [s ++ "\n"]
    extract _         = []

getEnvOptions :: IO [String]
getEnvOptions
  = do csc <- getEnvCsc
       xss <- mapM getEnvOption environment
       return (concat (csc:xss))
  where
    getEnvOption (envName,_,extract,_)
      = do s <- getEnvVar envName
           if null s
            then return []
            else return (extract s)

    getEnvCsc
      = do fw <- getEnvVar "FRAMEWORK"
           fv <- getEnvVar "FRAMEWORKVERSION"
           if (null fw || null fv)
            then do mbsroot <- getEnvVar "SYSTEMROOT"
                    let sroot = if null mbsroot then "c:\\windows" else mbsroot
                        froot = joinPath sroot "Microsoft.NET\\Framework"
                    mbcsc <- searchPaths [joinPath froot "v4.0.30319"
                                         ,joinPath froot "v2.0.50727"
                                         ,joinPath froot "v1.1.4322"]
                                         [exeExtension] "csc"
                    case mbcsc of
                      Nothing  -> return []
                      Just csc -> return ["--csc=" ++ csc ]
            else return ["--csc="++ joinPaths [fw,fv,"csc"]]


vcpkgFind :: FilePath -> IO FilePath
vcpkgFind root
  = if (null root) 
      then do homeDir <- getHomeDirectory
              paths   <- getEnvPaths "PATH"
              mbFile  <- searchPaths (paths ++ [joinPaths [homeDir,"vcpkg"]]) [exeExtension] "vcpkg"
              case mbFile of
                Just fname -> return fname
                Nothing    -> return ""
      else do let vcpkg = joinPaths [root,"vcpkg" ++ exeExtension]
              exist <- doesFileExist vcpkg 
              -- putStrLn ("find " ++ vcpkg ++ ", " ++ show exist)
              return (if exist then vcpkg else "")

{--------------------------------------------------------------------------
  Detect C compiler
--------------------------------------------------------------------------}

type Args = [String]

data CC = CC{  ccName       :: String,
               ccPath       :: FilePath,
               ccFlags      :: Args,
               ccFlagsBuild :: [(BuildType,Args)],
               ccFlagsWarn  :: Args,
               ccFlagsCompile :: Args,
               ccFlagsLink    :: Args,
               ccAddLibraryDir :: FilePath -> Args,
               ccIncludeDir :: FilePath -> Args,
               ccTargetObj  :: FilePath -> Args,
               ccTargetExe  :: FilePath -> Args,
               ccAddSysLib  :: String -> Args,
               ccAddLib     :: FilePath -> Args,
               ccAddDef     :: String -> Args,
               ccLibFile    :: String -> FilePath,  -- make lib file name
               ccObjFile    :: String -> FilePath   -- make object file namen
            }

data BuildType = Debug | Release | RelWithDebInfo
               deriving (Eq)

instance Show BuildType where
  show Debug          = "debug"
  show Release        = "release"
  show RelWithDebInfo = "drelease"

outName :: Flags -> FilePath -> FilePath
outName flags s
  = joinPath (buildDir flags) s

buildDir :: Flags -> FilePath    -- usually <outDir>/v2.x.x/<config>
buildDir flags
  = if (null (outBuildDir flags))
     then if (null (outDir flags))
           then configType flags
           else outDir flags ++ "/" ++ configType flags
     else outBuildDir flags

configType :: Flags -> String   -- for example: clang-debug, js-release
configType flags
  = let pre  = if (target flags == C)
                 then ccName (ccomp flags)
                 else (show (target flags))
    in pre ++ "-" ++ show (buildType flags)


buildType :: Flags -> BuildType
buildType flags
  = if optimize flags <= 0
      then Debug
      else if debug flags
             then RelWithDebInfo
             else Release

ccFlagsBuildFromFlags :: CC -> Flags -> Args
ccFlagsBuildFromFlags cc flags
  = case lookup (buildType flags) (ccFlagsBuild cc) of
      Just s -> s
      Nothing -> []

gnuWarn = words "-Wall -Wextra -Wno-unknown-pragmas -Wno-unused-parameter -Wno-unused-variable -Wno-unused-value" ++
          words "-Wno-missing-field-initializers -Wpointer-arith -Wshadow -Wstrict-aliasing"

ccGcc,ccMsvc :: String -> FilePath -> CC
ccGcc name path
  = CC name path []
        [(Debug,         words "-g -O1"),
         (Release,       words "-O2 -DNDEBUG"),
         (RelWithDebInfo,words "-O2 -g -DNDEBUG")]
        (gnuWarn ++ ["-Wno-unused-but-set-variable"])
        (["-c"] ++ (if onWindows then [] else ["-D_GNU_SOURCE"]))
        []
        (\libdir -> ["-L",libdir])
        (\idir -> ["-I",idir])
        (\fname -> ["-o", (notext fname) ++ objExtension])
        (\out -> ["-o",out])
        (\syslib -> ["-l" ++ syslib])
        (\lib -> [lib])
        (\def -> ["-D" ++ def])
        (\lib -> libPrefix ++ lib ++ libExtension)
        (\obj -> obj ++ objExtension)

ccMsvc name path
  = CC name path ["-DWIN32","-nologo"]
         [(Debug,words "-MDd -Zi -Ob0 -Od -RTC1"),
          (Release,words "-MD -O2 -Ob2 -DNDEBUG"),
          (RelWithDebInfo,words "-MD -Zi -O2 -Ob1 -DNDEBUG")]
         ["-W3"]
         ["-TC","-c"]
         ["-link"] -- , "/NODEFAULTLIB:msvcrt"]
         (\libdir -> ["/LIBPATH:" ++ libdir])
         (\idir -> ["-I",idir])
         (\fname -> ["-Fo" ++ ((notext fname) ++ objExtension)])
         (\out -> ["-Fe" ++ out ++ exeExtension])
         (\syslib -> [syslib ++ libExtension])
         (\lib -> [lib])
         (\def -> ["-D" ++ def])
         (\lib -> libPrefix ++ lib ++ libExtension)
         (\obj -> obj ++ objExtension)         


ccFromPath :: Flags -> FilePath -> IO CC
ccFromPath flags path
  = let name    = -- reverse $ dropWhile (not . isAlpha) $ reverse $
                  basename path
        gcc     = ccGcc name path
        mingw   = gcc{ ccName = "mingw", ccLibFile = \lib -> "lib" ++ lib ++ ".a" }
        clang   = gcc{ ccFlagsWarn = gnuWarn ++ words "-Wno-cast-qual -Wno-undef -Wno-reserved-id-macro -Wno-unused-macros -Wno-cast-align" }
        generic = gcc{ ccFlagsWarn = [] }
        msvc    = ccMsvc name path
        clangcl = msvc{ ccFlagsWarn = ccFlagsWarn clang ++ words "-Wno-extra-semi-stmt -Wno-extra-semi -Wno-float-equal",
                        ccFlagsLink = words "-Wno-unused-command-line-argument" ++ ccFlagsLink msvc
                      }

        cc0     | (name `startsWith` "clang-cl") = clangcl
                | (name `startsWith` "mingw") = mingw
                | (name `startsWith` "clang") = clang
                | (name `startsWith` "gcc")   = if onWindows then mingw else gcc
                | (name `startsWith` "cl")    = msvc
                | (name `startsWith` "icc")   = gcc
                | (name == "cc") = generic
                | otherwise      = gcc

        cc = cc0{ ccFlagsCompile = ccFlagsCompile cc0 ++ unquote (ccompCompileArgs flags)
                , ccFlagsLink    = ccFlagsLink cc0 ++ unquote (ccompLinkArgs flags) }

    in if (asan flags)
         then if (not (ccName cc `startsWith` "clang"))
                then do putStrLn "warning: can only use address sanitizer with clang (ignored)"
                        return cc
                else do return cc{ ccName         = ccName cc ++ "-asan"
                                 , ccFlagsCompile = ccFlagsCompile cc ++ ["-fsanitize=address,undefined,leak","-fno-omit-frame-pointer","-O0"]
                                 , ccFlagsLink    = ccFlagsLink cc ++ ["-fsanitize=address,undefined,leak"] }
         else return cc

-- unquote a shell argument string (as well as we can)
unquote :: String -> [String]
unquote s
 = filter (not . null) (scan "" s)
 where
   scan acc (c:cs) | c == '\"' || c == '\''     = reverse acc : scanq c "" cs
                   | c == '\\' && not (null cs) = scan (head cs:acc) (tail cs)
                   | isSpace c = reverse acc : scan "" (dropWhile isSpace cs)
                   | otherwise = scan (c:acc) cs
   scan acc []     = [reverse acc]

   scanq q acc (c:cs) | c == q    = reverse acc : scan "" cs
                      | c == '\\' && (not (null cs)) = scanq q (head cs:acc) (tail cs)
                      | otherwise = scanq q (c:acc) cs
   scanq q acc []     = [reverse acc]

onMacOS :: Bool
onMacOS
  = (dllExtension == ".dylib")

onWindows :: Bool
onWindows
  = (exeExtension == ".exe")

detectCC :: IO String
detectCC
  = do paths <- getEnvPaths "PATH"
       (name,path) <- do envCC <- getEnvVar "CC"
                         findCC paths ((if (envCC=="") then [] else [envCC]) ++
                                       (if (onMacOS) then ["clang"] else []) ++
                                       (if (onWindows) then ["clang-cl","cl"] else []) ++
                                       ["gcc","clang","icc","cc","g++","clang++"])
       return path

findCC :: [FilePath] -> [FilePath] -> IO (String,FilePath)
findCC paths []
  = do -- putStrLn "warning: cannot find C compiler -- default to 'gcc'"
       return ("gcc","gcc")
findCC paths (name:rest)
  = do mbPath <- searchPaths paths [exeExtension] name
       case mbPath of
         Nothing   -> findCC paths rest
         Just path -> return (name,path)



detectEditor :: IO String
detectEditor
  = do paths <- getEnvPaths "PATH"
       findEditor paths [("code","--goto %f:%l:%c"),("atom","%f:%l:%c")]
       
findEditor :: [FilePath] -> [(String,String)] -> IO String
findEditor paths []
  = do -- putStrLn "warning: cannot find editor"
       return ""
findEditor paths ((name,options):rest)
  = do mbPath <- searchPaths paths [exeExtension] name
       case mbPath of
         Nothing -> findEditor paths rest
         Just _  -> return (name ++ " " ++ options)

{--------------------------------------------------------------------------
  Show options
--------------------------------------------------------------------------}
invokeError :: [String] -> IO a
invokeError errs
  = raiseIO (concat errs ++ " (" ++ helpMessage ++ ")\n")
  where
    helpMessage = "use \"--help\" for help on command line options"

-- | Show command line help
showHelp :: Printer p => Flags -> p -> IO ()
showHelp flags p
  = do doc <- commandLineHelp flags
       writePrettyLn p doc

-- | Show the morrow environment variables
showEnv :: Printer p => Flags -> p -> IO ()
showEnv flags p
  = do doc <- environmentInfo (colorSchemeFromFlags flags)
       writePrettyLn p (showIncludeInfo flags <-> doc)


commandLineHelp :: Flags -> IO Doc
commandLineHelp flags
  = do envInfo <- environmentInfo colors
       return $
          vcat
        [ infotext "usage:"
        , text "  " <.> text programName <+> text "<options> files"
        , empty
        , infotext "options:" <.> string (usageInfo "" (fst options))
        , infotext "remarks:"
        , text "  Boolean options can be negated, as in: --no-compile"
        , text "  The editor <cmd> can contain %f, %l, and %c to substitute the filename"
        , text "   line number and column number on the ':e' command in the interpreter."
        , text "  The html bases are comma separated <base>=<url> pairs where the base"
        , text "   is a prefix of module names. If using just a <url> it matches any module."
        , showIncludeInfo flags
        , envInfo
        , empty
        ]
  where
    colors
      = colorSchemeFromFlags flags

    infotext s
      = color (colorInterpreter colors) (text s)

showIncludeInfo flags
  = hang 2 (infotext "include path:" <-> prettyIncludePath flags) -- text (if null paths then "<empty>" else paths))
  where
    paths
      = concat $ intersperse [pathDelimiter] (includePath flags)

    colors
      = colorSchemeFromFlags flags

    infotext s
      = color (colorInterpreter colors) (text s)

environmentInfo colors
  = do vals <- mapM getEnvValue environment
       return (hang 2 (infotext "environment:" <->
                       vcat (map ppEnv vals) <-> text " "))
  where
    infotext s
      = color (colorInterpreter colors) (text s)

    ppEnv (name,val)
      = fill n (text name) <.> text "=" <+> val

    n = maximum [length name | (name,_,_,_) <- environment]

    getEnvValue (name,val,_,desc)
      = do s <- getEnvVar name
           if null s
            then return (name,text ("<" ++ val ++ ">"))
            else return (name,text s)


showVersion :: Printer p => Flags -> p -> IO ()
showVersion flags p
  = writePrettyLn p (versionMessage flags)

versionMessage :: Flags -> Doc
versionMessage flags
  =
  (vcat $ map text $
  [ capitalize programName ++ " " ++ version ++ ", " ++ buildTime ++
    (if null (compiler ++ buildVariant) then "" else " (" ++ compiler ++ " " ++ buildVariant ++ " version)")
  , ""
  ])
  <-> text "version:" <+> text version
  <-> text "bin    :" <+> text (localBinDir flags)
  <-> text "lib    :" <+> text (localLibDir flags)
  <-> text "share  :" <+> text (localShareDir flags)
  <-> text "build  :" <+> text (buildDir flags)
  <-> text "cc     :" <+> text (ccPath (ccomp flags))
  <->
  (color Gray $ vcat $ map text
  [ "Copyright (c) 2012-2021 Microsoft Corporation, by Daan Leijen."
  , "This program is free software; see the source for copying conditions."
  , "This program is distributed in the hope that it will be useful,"
  , "but without any warranty; without even the implied warranty"
  , "of merchantability or fitness for a particular purpose."
  ])
  where
    capitalize ""     = ""
    capitalize (c:cs) = toUpper c : cs<|MERGE_RESOLUTION|>--- conflicted
+++ resolved
@@ -322,12 +322,7 @@
  , configstr [] ["console"]      ["ansi","html","raw"] (\s f -> f{console=s})   "console output format"
 --  , option []    ["install-dir"]     (ReqArg installDirFlag "dir")       "set the install directory explicitly"
 
-<<<<<<< HEAD
- , hide $ fflag       ["asan"]      (\b f -> f{asan=b})              "compile with address sanitizer (clang only)"
- , hide $ fflag       ["stdalloc"]  (\b f -> f{useStdAlloc=b})       "use the standard allocator (as opposed to mimalloc)"
-=======
- , hide $ fflag       ["asan"]      (\b f -> f{asan=b})              "compile with address, undefined, and leak sanitizer (clang only)"
->>>>>>> 4281ce4b
+ , hide $ fflag       ["stdalloc"]  (\b f -> f{useStdAlloc=b})       "use the libc allocator (as opposed to mimalloc)"
  , hide $ fnum 3 "n"  ["simplify"]  (\i f -> f{simplify=i})          "enable 'n' core simplification passes"
  , hide $ fnum 10 "n" ["maxdup"]    (\i f -> f{simplifyMaxDup=i})    "set 'n' as maximum code duplication threshold"
  , hide $ fnum 10 "n" ["inline"]    (\i f -> f{optInlineMax=i})      "set 'n' as maximum inline threshold (=10)"
