--- conflicted
+++ resolved
@@ -216,11 +216,7 @@
                                 mkApp e es = App e [(Nothing,x) | x <- es] r
                             case filter matchShow (gammaLookup (newName "show") (loadedGamma ld)) of
                               [(qnameShow,_)]
-<<<<<<< HEAD
                                 -> do let expression = mkApp (Var (newLocallyQualified (nameModule nameSystemCore) "string" "println") False r)
-=======
-                                -> do let expression = mkApp (Var (qualify nameSystemCore (newName "string/println")) False r)
->>>>>>> 839a762b
                                                         [mkApp (Var qnameShow False r) [mkApp (Var qnameExpr False r) []]]
                                       let defMain = Def (ValueBinder (qualify (getName program) nameMain) () (Lam [] expression r) r r)  r Public (defFun []) InlineNever ""
                                       let programDef' = programAddDefs programDef [] [defMain]
@@ -353,11 +349,7 @@
        liftIO $ termPhase term ("parsing " ++ fname)
        exist <- liftIO $ doesFileExist fname
        if (exist) then return () else liftError $ errorMsg (errorFileNotFound flags fname)
-<<<<<<< HEAD
-       program <- lift $ case contents of { Just x -> return $ parseProgramFromString (semiInsert flags) x fname; _ -> parseProgramFromFile (semiInsert flags) fname}
-=======
-       program <- lift $ parseProgramFromFile False {-allow @ in identifiers-} (semiInsert flags) fname
->>>>>>> 839a762b
+       program <- lift $ case contents of { Just x -> return $ parseProgramFromString False (semiInsert flags) x fname; _ -> parseProgramFromFile False (semiInsert flags) fname}
        let isSuffix = -- asciiEncode True (noexts stem) `endsWith` asciiEncode True (show (programName program))
                       -- map (\c -> if isPathSep c then '/' else c) (noexts stem)
                       show (pathToModuleName (noexts stem)) `endsWith` show (programName program)
@@ -406,11 +398,7 @@
                                   }
        -- trace ("compile file: " ++ show fname ++ "\n time: "  ++ show ftime ++ "\n latest: " ++ show (loadedLatest loaded)) $ return ()
        liftIO $ termPhase term ("resolve imports " ++ show (getName program) ++ ": " ++ show (programImports program))
-<<<<<<< HEAD
        loaded1 <- resolveImports maybeContents (getName program) term flags (dirname fname) loaded importPath (map ImpProgram (programImports program))
-=======
-       loaded1 <- resolveImports (getName program) term flags (dirname fname) loaded (map ImpProgram (programImports program))
->>>>>>> 839a762b
        --trace (" loaded modules: " ++ show (map modName (loadedModules loaded1))) $ return ()
        --trace ("------\nloaded1:\n" ++ show (loadedNewtypes loaded1) ++ "\n----") $ return ()
        -- trace ("inlines: "  ++ show (loadedInlines loaded1)) $ return ()
@@ -560,11 +548,7 @@
 resolveImports :: (FilePath -> Maybe (BString, FileTime)) -> Name -> Terminal -> Flags -> FilePath -> Loaded -> [Name] -> [ModImport] -> IOErr Loaded Loaded
 resolveImports maybeContents mname term flags currentDir loaded0 importPath imports0
   = do -- trace (show mname ++ ": resolving imports: current modules: " ++ show (map (show . modName) (loadedModules loaded0)) ++ "\n") $ return ()
-<<<<<<< HEAD
        (imports,resolved) <- resolveImportModules maybeContents mname term flags currentDir (removeModule mname (loadedModules loaded0)) (mname:importPath) imports0
-=======
-       (imports,resolved) <- resolveImportModules mname term flags currentDir (removeModule mname (loadedModules loaded0)) imports0
->>>>>>> 839a762b
        -- trace (show mname ++ ": resolved imports, imported: " ++ show (map (show . fst) imports) ++ "\n  resolved to: " ++ show (map (show . modName) resolved) ++ "\n") $ return ()
        let load msg loaded []
              = return loaded
