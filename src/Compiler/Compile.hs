--- conflicted
+++ resolved
@@ -319,19 +319,6 @@
                 -- trace ("Root: " ++ root ++ " STEM: " ++ stem) $ return ()
                 compileProgramFromFile maybeContents contents term flags modules compileTarget importPath root stem
 
-<<<<<<< HEAD
--- | Make a file path relative to a set of given paths: return the (maximal) root and stem
--- if it is not relative to the paths, return dirname/notdir
-makeRelativeToPaths :: [FilePath] -> FilePath -> (FilePath,FilePath)
-makeRelativeToPaths paths fname
-  = let (root,stem) = case findMaximalPrefix paths fname of
-                        Just (n,root) -> (root,drop n fname)
-                        _             -> ("", fname)
-    in -- trace ("relative path of " ++ fname ++ " with paths " ++ show paths ++ " = " ++ show (root,stem)) $
-       (root,stem)
-
-=======
->>>>>>> d349dc15
 
 compileModule :: Terminal -> Flags -> Modules -> Name -> CompileTarget () -> [Name] -> IO (Error Loaded (Loaded, Maybe FilePath))
 compileModule term flags modules name compileTarget importPath -- todo: take force into account
@@ -351,23 +338,15 @@
 compileProgram term flags modules compileTarget fname program importPath
   = runIOErr $ compileProgram' (const Nothing) term flags modules compileTarget fname program importPath
 
-<<<<<<< HEAD
+
 compileProgramFromFile :: (FilePath -> Maybe (BString, FileTime)) -> Maybe BString -> Terminal -> Flags -> Modules -> CompileTarget () -> [Name] -> FilePath -> FilePath -> IOErr Loaded (Loaded, Maybe FilePath)
 compileProgramFromFile maybeContents contents term flags modules compileTarget importPath rootPath stem
-  = do let fname = normalize $ joinPath rootPath stem
-       -- trace ("compileProgramFromFile: " ++ show fname ++ ", modules: " ++ show (map modName modules)) $ return ()
-       liftIO $ termPhaseDoc term (color (colorInterpreter (colorScheme flags)) (text "compile:") <+> color (colorSource (colorScheme flags)) (text (normalizeWith '/' fname)))
-=======
-
-compileProgramFromFile :: Terminal -> Flags -> Modules -> CompileTarget () -> FilePath -> FilePath -> IOErr Loaded
-compileProgramFromFile term flags modules compileTarget rootPath stem
   = do let fname = normalize (joinPath rootPath stem)
        -- trace ("compileProgramFromFile: " ++ show fname ++ ", modules: " ++ show (map modName modules)) $ return ()
        cwd <- liftIO getCwd
        liftIO $ termPhaseDoc term (color (colorInterpreter (colorScheme flags)) (text "compile:") <+>
                   color (colorSource (colorScheme flags)) (text (relativeToPath cwd fname)))
        liftIO $ termPhase term ("parsing " ++ fname)
->>>>>>> d349dc15
        exist <- liftIO $ doesFileExist fname
        if (exist) then return () else liftError $ errorMsg (errorFileNotFound flags fname)
        program <- lift $ case contents of { Just x -> return $ parseProgramFromString (semiInsert flags) x fname; _ -> parseProgramFromFile (semiInsert flags) fname}
