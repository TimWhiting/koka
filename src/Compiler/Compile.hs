--- conflicted
+++ resolved
@@ -349,11 +349,9 @@
        liftIO $ termPhase term ("parsing " ++ fname)
        exist <- liftIO $ doesFileExist fname
        if (exist) then return () else liftError $ errorMsg (errorFileNotFound flags fname)
-<<<<<<< HEAD
-       program <- lift $ parseProgramFromFile False {-allow @ in identifiers-} (semiInsert flags) fname
-=======
-       program <- lift $ case contents of { Just x -> return $ parseProgramFromString (semiInsert flags) x fname; _ -> parseProgramFromFile (semiInsert flags) fname}
->>>>>>> 47d5af1f
+       program <- lift $ case contents of
+                           Just x -> return $ parseProgramFromString False {-allow @ in identifiers-} (semiInsert flags) x fname
+                           _      -> parseProgramFromFile False {-allow @ in identifiers-} (semiInsert flags) fname
        let isSuffix = -- asciiEncode True (noexts stem) `endsWith` asciiEncode True (show (programName program))
                       -- map (\c -> if isPathSep c then '/' else c) (noexts stem)
                       show (pathToModuleName (noexts stem)) `endsWith` show (programName program)
@@ -401,15 +399,9 @@
                                   , loadedModules = allmods
                                   }
        -- trace ("compile file: " ++ show fname ++ "\n time: "  ++ show ftime ++ "\n latest: " ++ show (loadedLatest loaded)) $ return ()
-<<<<<<< HEAD
-       liftIO $ termPhase term ("resolve imports " ++ show (getName program) ++ ": " ++ show (programImports program))
-       loaded1 <- resolveImports (getName program) term flags (dirname fname) loaded (map ImpProgram (programImports program))
-       --trace (" loaded modules: " ++ show (map modName (loadedModules loaded1))) $ return ()
-=======
        liftIO $ termPhase term ("resolve imports " ++ show (getName program))
        loaded1 <- resolveImports maybeContents (getName program) term flags (dirname fname) loaded importPath (map ImpProgram (programImports program))
        -- trace (" loaded modules: " ++ show (map modName (loadedModules loaded1))) $ return ()
->>>>>>> 47d5af1f
        --trace ("------\nloaded1:\n" ++ show (loadedNewtypes loaded1) ++ "\n----") $ return ()
        -- trace ("inlines: "  ++ show (loadedInlines loaded1)) $ return ()
        -- trace ("imports: " ++ show (importsList (loadedImportMap loaded1))) $ return ()
@@ -558,13 +550,8 @@
 resolveImports :: (FilePath -> Maybe (BString, FileTime)) -> Name -> Terminal -> Flags -> FilePath -> Loaded -> [Name] -> [ModImport] -> IOErr Loaded Loaded
 resolveImports maybeContents mname term flags currentDir loaded0 importPath imports0
   = do -- trace (show mname ++ ": resolving imports: current modules: " ++ show (map (show . modName) (loadedModules loaded0)) ++ "\n") $ return ()
-<<<<<<< HEAD
-       (imports,resolved) <- resolveImportModules mname term flags currentDir (removeModule mname (loadedModules loaded0)) imports0
-       -- trace (show mname ++ ": resolved imports, imported: " ++ show (map (show . fst) imports) ++ "\n  resolved to: " ++ show (map (show . modName) resolved) ++ "\n") $ return ()
-=======
        (imports,resolved) <- resolveImportModules maybeContents mname term flags currentDir (removeModule mname (loadedModules loaded0)) (mname:importPath) imports0
        -- trace (show mname ++ ": resolved imports, imported: " ++ show (map (show . modName) imports) ++ "\n  resolved to: " ++ show (map (show . modName) resolved) ++ "\n") $ return ()
->>>>>>> 47d5af1f
        let load msg loaded []
              = return loaded
            load msg loaded ((malias,mod):mods)
