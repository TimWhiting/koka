<?xml version="1.0" encoding="utf-8"?>
<Project DefaultTargets="Build" ToolsVersion="15.0" xmlns="http://schemas.microsoft.com/developer/msbuild/2003">
  <ItemGroup Label="ProjectConfigurations">
    <ProjectConfiguration Include="Debug|Win32">
      <Configuration>Debug</Configuration>
      <Platform>Win32</Platform>
    </ProjectConfiguration>
    <ProjectConfiguration Include="Release|Win32">
      <Configuration>Release</Configuration>
      <Platform>Win32</Platform>
    </ProjectConfiguration>
    <ProjectConfiguration Include="Debug|x64">
      <Configuration>Debug</Configuration>
      <Platform>x64</Platform>
    </ProjectConfiguration>
    <ProjectConfiguration Include="Release|x64">
      <Configuration>Release</Configuration>
      <Platform>x64</Platform>
    </ProjectConfiguration>
  </ItemGroup>
  <PropertyGroup Label="Globals">
    <VCProjectVersion>15.0</VCProjectVersion>
    <ProjectGuid>{FEF78590-750E-4C21-A04D-22707CC66878}</ProjectGuid>
    <RootNamespace>kklibtesti</RootNamespace>
    <WindowsTargetPlatformVersion>10.0.18362.0</WindowsTargetPlatformVersion>
    <ProjectName>kklib-test-interactive</ProjectName>
  </PropertyGroup>
  <Import Project="$(VCTargetsPath)\Microsoft.Cpp.Default.props" />
  <PropertyGroup Condition="'$(Configuration)|$(Platform)'=='Debug|Win32'" Label="Configuration">
    <ConfigurationType>Application</ConfigurationType>
    <UseDebugLibraries>true</UseDebugLibraries>
    <PlatformToolset>v142</PlatformToolset>
  </PropertyGroup>
  <PropertyGroup Condition="'$(Configuration)|$(Platform)'=='Release|Win32'" Label="Configuration">
    <ConfigurationType>Application</ConfigurationType>
    <UseDebugLibraries>false</UseDebugLibraries>
    <PlatformToolset>v142</PlatformToolset>
    <WholeProgramOptimization>true</WholeProgramOptimization>
  </PropertyGroup>
  <PropertyGroup Condition="'$(Configuration)|$(Platform)'=='Debug|x64'" Label="Configuration">
    <ConfigurationType>Application</ConfigurationType>
    <UseDebugLibraries>true</UseDebugLibraries>
    <PlatformToolset>v142</PlatformToolset>
  </PropertyGroup>
  <PropertyGroup Condition="'$(Configuration)|$(Platform)'=='Release|x64'" Label="Configuration">
    <ConfigurationType>Application</ConfigurationType>
    <UseDebugLibraries>false</UseDebugLibraries>
    <PlatformToolset>v142</PlatformToolset>
    <WholeProgramOptimization>true</WholeProgramOptimization>
  </PropertyGroup>
  <Import Project="$(VCTargetsPath)\Microsoft.Cpp.props" />
  <ImportGroup Label="ExtensionSettings">
  </ImportGroup>
  <ImportGroup Label="Shared">
  </ImportGroup>
  <ImportGroup Label="PropertySheets" Condition="'$(Configuration)|$(Platform)'=='Debug|Win32'">
    <Import Project="$(UserRootDir)\Microsoft.Cpp.$(Platform).user.props" Condition="exists('$(UserRootDir)\Microsoft.Cpp.$(Platform).user.props')" Label="LocalAppDataPlatform" />
  </ImportGroup>
  <ImportGroup Label="PropertySheets" Condition="'$(Configuration)|$(Platform)'=='Release|Win32'">
    <Import Project="$(UserRootDir)\Microsoft.Cpp.$(Platform).user.props" Condition="exists('$(UserRootDir)\Microsoft.Cpp.$(Platform).user.props')" Label="LocalAppDataPlatform" />
  </ImportGroup>
  <ImportGroup Label="PropertySheets" Condition="'$(Configuration)|$(Platform)'=='Debug|x64'">
    <Import Project="$(UserRootDir)\Microsoft.Cpp.$(Platform).user.props" Condition="exists('$(UserRootDir)\Microsoft.Cpp.$(Platform).user.props')" Label="LocalAppDataPlatform" />
  </ImportGroup>
  <ImportGroup Label="PropertySheets" Condition="'$(Configuration)|$(Platform)'=='Release|x64'">
    <Import Project="$(UserRootDir)\Microsoft.Cpp.$(Platform).user.props" Condition="exists('$(UserRootDir)\Microsoft.Cpp.$(Platform).user.props')" Label="LocalAppDataPlatform" />
  </ImportGroup>
  <PropertyGroup Label="UserMacros" />
  <PropertyGroup Condition="'$(Configuration)|$(Platform)'=='Debug|Win32'">
    <OutDir>$(ProjectDir)..\..\out\msvc-$(Platform)\$(Configuration)\</OutDir>
    <IntDir>$(ProjectDir)..\..\out\msvc-$(Platform)\$(ProjectName)\$(Configuration)\</IntDir>
  </PropertyGroup>
  <PropertyGroup Condition="'$(Configuration)|$(Platform)'=='Release|Win32'">
    <OutDir>$(ProjectDir)..\..\out\msvc-$(Platform)\$(Configuration)\</OutDir>
    <IntDir>$(ProjectDir)..\..\out\msvc-$(Platform)\$(ProjectName)\$(Configuration)\</IntDir>
  </PropertyGroup>
  <PropertyGroup Condition="'$(Configuration)|$(Platform)'=='Debug|x64'">
    <OutDir>$(ProjectDir)..\..\out\msvc-$(Platform)\$(Configuration)\</OutDir>
    <IntDir>$(ProjectDir)..\..\out\msvc-$(Platform)\$(ProjectName)\$(Configuration)\</IntDir>
  </PropertyGroup>
  <PropertyGroup Condition="'$(Configuration)|$(Platform)'=='Release|x64'">
    <OutDir>$(ProjectDir)..\..\out\msvc-$(Platform)\$(Configuration)\</OutDir>
    <IntDir>$(ProjectDir)..\..\out\msvc-$(Platform)\$(ProjectName)\$(Configuration)\</IntDir>
  </PropertyGroup>
  <ItemDefinitionGroup Condition="'$(Configuration)|$(Platform)'=='Debug|Win32'">
    <ClCompile>
      <WarningLevel>Level3</WarningLevel>
      <Optimization>Disabled</Optimization>
      <SDLCheck>true</SDLCheck>
      <ConformanceMode>true</ConformanceMode>
      <AdditionalIncludeDirectories>..\..\include</AdditionalIncludeDirectories>
      <LanguageStandard>stdcpp17</LanguageStandard>
      <CompileAs>CompileAsCpp</CompileAs>
      <PreprocessorDefinitions>KK_DEBUG_FULL=1;KK_STATIC_LIB=1;KK_MIMALLOC=1;</PreprocessorDefinitions>
    </ClCompile>
    <Link>
      <SubSystem>Console</SubSystem>
    </Link>
  </ItemDefinitionGroup>
  <ItemDefinitionGroup Condition="'$(Configuration)|$(Platform)'=='Debug|x64'">
    <ClCompile>
      <WarningLevel>Level3</WarningLevel>
      <Optimization>Disabled</Optimization>
      <SDLCheck>true</SDLCheck>
      <ConformanceMode>true</ConformanceMode>
      <AdditionalIncludeDirectories>..\..\include</AdditionalIncludeDirectories>
      <LanguageStandard>stdcpp17</LanguageStandard>
      <SupportJustMyCode>false</SupportJustMyCode>
      <PreprocessorDefinitions>KK_DEBUG_FULL=1;KK_STATIC_LIB=1;KK_MIMALLOC=1;</PreprocessorDefinitions>
      <FloatingPointModel>Strict</FloatingPointModel>
      <CompileAs>CompileAsCpp</CompileAs>
    </ClCompile>
    <Link>
      <SubSystem>Console</SubSystem>
      <AdditionalDependencies>kernel32.lib;user32.lib;%(AdditionalDependencies)</AdditionalDependencies>
    </Link>
  </ItemDefinitionGroup>
  <ItemDefinitionGroup Condition="'$(Configuration)|$(Platform)'=='Release|Win32'">
    <ClCompile>
      <WarningLevel>Level3</WarningLevel>
      <Optimization>MaxSpeed</Optimization>
      <FunctionLevelLinking>true</FunctionLevelLinking>
      <IntrinsicFunctions>true</IntrinsicFunctions>
      <SDLCheck>true</SDLCheck>
      <ConformanceMode>true</ConformanceMode>
      <AdditionalIncludeDirectories>..\..\include</AdditionalIncludeDirectories>
      <PreprocessorDefinitions>NDEBUG=1;KK_STATIC_LIB=1;KK_MIMALLOC=1;_MBCS;%(PreprocessorDefinitions)</PreprocessorDefinitions>
      <LanguageStandard>stdcpp17</LanguageStandard>
      <CompileAs>CompileAsCpp</CompileAs>
      <EnableFiberSafeOptimizations>false</EnableFiberSafeOptimizations>
      <WholeProgramOptimization>false</WholeProgramOptimization>
    </ClCompile>
    <Link>
      <EnableCOMDATFolding>true</EnableCOMDATFolding>
      <OptimizeReferences>true</OptimizeReferences>
      <SubSystem>Console</SubSystem>
    </Link>
  </ItemDefinitionGroup>
  <ItemDefinitionGroup Condition="'$(Configuration)|$(Platform)'=='Release|x64'">
    <ClCompile>
      <WarningLevel>Level3</WarningLevel>
      <Optimization>MaxSpeed</Optimization>
      <FunctionLevelLinking>true</FunctionLevelLinking>
      <IntrinsicFunctions>true</IntrinsicFunctions>
      <SDLCheck>true</SDLCheck>
      <ConformanceMode>true</ConformanceMode>
      <AdditionalIncludeDirectories>..\..\include</AdditionalIncludeDirectories>
      <PreprocessorDefinitions>NDEBUG=1;KK_STATIC_LIB=1;KK_MIMALLOC=1;_MBCS;%(PreprocessorDefinitions);NDEBUG</PreprocessorDefinitions>
      <LanguageStandard>stdcpp17</LanguageStandard>
      <BufferSecurityCheck>true</BufferSecurityCheck>
      <FloatingPointModel>Strict</FloatingPointModel>
      <CompileAs>CompileAsCpp</CompileAs>
    </ClCompile>
    <Link>
      <EnableCOMDATFolding>true</EnableCOMDATFolding>
      <OptimizeReferences>true</OptimizeReferences>
      <SubSystem>Console</SubSystem>
      <LinkTimeCodeGeneration>UseFastLinkTimeCodeGeneration</LinkTimeCodeGeneration>
    </Link>
  </ItemDefinitionGroup>
  <ItemGroup>
    <ProjectReference Include="kklib.vcxproj">
      <Project>{abb5eae7-b3e6-432e-b636-333449892ea6}</Project>
    </ProjectReference>
  </ItemGroup>
  <ItemGroup>
<<<<<<< HEAD
    <ClCompile Include="..\..\..\.koka\debug\std_core.c" />
    <ClCompile Include="..\..\..\.koka\debug\std_core_hnd.c" />
    <ClCompile Include="..\..\..\.koka\debug\std_core_types.c" />
=======
    <ClCompile Include="..\..\..\.koka\debug\interactive.c" />
    <ClCompile Include="..\..\..\.koka\debug\std_core.c" />
    <ClCompile Include="..\..\..\.koka\debug\std_core_hnd.c" />
    <ClCompile Include="..\..\..\.koka\debug\std_core_types.c" />
    <ClCompile Include="..\..\..\.koka\debug\std_num_ddouble.c" />
    <ClCompile Include="..\..\..\.koka\debug\std_num_decimal.c" />
    <ClCompile Include="..\..\..\.koka\debug\std_num_double.c" />
>>>>>>> 19dfd3e2
    <ClCompile Include="..\..\..\.koka\debug\std_num_int32.c" />
    <ClCompile Include="..\..\..\.koka\debug\std_text_parse.c" />
<<<<<<< HEAD
    <ClCompile Include="..\..\..\.koka\debug\test_bench_koka_rbtree.c" />
=======
    <ClCompile Include="..\..\..\.koka\debug\std_time_date.c" />
    <ClCompile Include="..\..\..\.koka\debug\std_time_duration.c" />
    <ClCompile Include="..\..\..\.koka\debug\std_time_instant.c" />
    <ClCompile Include="..\..\..\.koka\debug\std_time_timer.c" />
    <ClCompile Include="..\..\..\.koka\debug\std_time_timestamp.c" />
    <ClCompile Include="..\..\..\.koka\debug\test_bench_koka_kkfree.c" />
>>>>>>> 19dfd3e2
  </ItemGroup>
  <Import Project="$(VCTargetsPath)\Microsoft.Cpp.targets" />
  <ImportGroup Label="ExtensionTargets">
  </ImportGroup>
</Project><|MERGE_RESOLUTION|>--- conflicted
+++ resolved
@@ -164,11 +164,6 @@
     </ProjectReference>
   </ItemGroup>
   <ItemGroup>
-<<<<<<< HEAD
-    <ClCompile Include="..\..\..\.koka\debug\std_core.c" />
-    <ClCompile Include="..\..\..\.koka\debug\std_core_hnd.c" />
-    <ClCompile Include="..\..\..\.koka\debug\std_core_types.c" />
-=======
     <ClCompile Include="..\..\..\.koka\debug\interactive.c" />
     <ClCompile Include="..\..\..\.koka\debug\std_core.c" />
     <ClCompile Include="..\..\..\.koka\debug\std_core_hnd.c" />
@@ -176,19 +171,14 @@
     <ClCompile Include="..\..\..\.koka\debug\std_num_ddouble.c" />
     <ClCompile Include="..\..\..\.koka\debug\std_num_decimal.c" />
     <ClCompile Include="..\..\..\.koka\debug\std_num_double.c" />
->>>>>>> 19dfd3e2
     <ClCompile Include="..\..\..\.koka\debug\std_num_int32.c" />
     <ClCompile Include="..\..\..\.koka\debug\std_text_parse.c" />
-<<<<<<< HEAD
-    <ClCompile Include="..\..\..\.koka\debug\test_bench_koka_rbtree.c" />
-=======
     <ClCompile Include="..\..\..\.koka\debug\std_time_date.c" />
     <ClCompile Include="..\..\..\.koka\debug\std_time_duration.c" />
     <ClCompile Include="..\..\..\.koka\debug\std_time_instant.c" />
     <ClCompile Include="..\..\..\.koka\debug\std_time_timer.c" />
     <ClCompile Include="..\..\..\.koka\debug\std_time_timestamp.c" />
     <ClCompile Include="..\..\..\.koka\debug\test_bench_koka_kkfree.c" />
->>>>>>> 19dfd3e2
   </ItemGroup>
   <Import Project="$(VCTargetsPath)\Microsoft.Cpp.targets" />
   <ImportGroup Label="ExtensionTargets">
