--- conflicted
+++ resolved
@@ -1166,13 +1166,8 @@
   }  
 }
 
-<<<<<<< HEAD
 static inline kk_box_t kk_ref_swap_borrow(kk_ref_t r, kk_box_t value) {
-  if (kk_likely(r->_block.header.thread_shared == 0)) {
-=======
-static inline kk_box_t kk_ref_swap(kk_ref_t r, kk_box_t value, kk_context_t* ctx) {
   if (kk_likely(!kk_block_is_thread_shared(&r->_block))) {
->>>>>>> 36d1ab46
     // fast path
     kk_box_t b; b.box = kk_atomic_load_relaxed(&r->value);
     kk_atomic_store_relaxed(&r->value, value.box);
@@ -1191,32 +1186,9 @@
   return kk_Unit;
 }
 
-<<<<<<< HEAD
 // In Koka we can constrain the argument of f to be a local-scope reference.
 static inline kk_box_t kk_ref_modify(kk_ref_t r, kk_function_t f, kk_context_t* ctx) {
   return kk_function_call(kk_box_t,(kk_function_t,kk_ref_t,kk_context_t*),f,(f,r,ctx));
-=======
-static inline kk_unit_t kk_ref_vector_assign(kk_ref_t r, kk_integer_t idx, kk_box_t value, kk_context_t* ctx) {
-  if (kk_likely(!kk_block_is_thread_shared(&r->_block))) {
-    // fast path
-    kk_box_t b; b.box = kk_atomic_load_relaxed(&r->value);
-    kk_vector_t v = kk_vector_unbox(b, ctx);
-    kk_ssize_t len;
-    kk_box_t* p = kk_vector_buf_borrow(v, &len);
-    kk_ssize_t i = kk_integer_clamp_ssize_t(idx,ctx);
-    if (i < len) {
-      kk_box_drop(p[i], ctx);
-      p[i] = value;
-    }  // TODO: return status for out-of-bounds access
-    kk_ref_drop(r, ctx);    // TODO: make references borrowed
-    return kk_Unit;
-  }
-  else {
-    // thread shared
-    kk_unsupported_external("kk_ref_vector_assign with a thread-shared reference");
-    return kk_Unit;
-  }
->>>>>>> 36d1ab46
 }
 
 /*--------------------------------------------------------------------------------------
