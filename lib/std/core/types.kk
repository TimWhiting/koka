/*---------------------------------------------------------------------------
  Copyright 2012-2024, Microsoft Research, Daan Leijen.

  This is free software; you can redistribute it and/or modify it under the
  terms of the Apache License, Version 2.0. A copy of the License can be
  found in the LICENSE file at the root of this distribution.
---------------------------------------------------------------------------*/

/* Primitive types and functions.

   This module is implicitly imported and all functions and types
   are always available.
   These types are required to be defined for the compiler
   to work correctly (i.e. types like `:int` or `:div`)

   The _kinds_ of types are all builtin:

   * `V`   value types (i.e. the star kind)
   * `E`   effect rows (`<div,exn|e>`)
   * `X`   a single effect (`div`, `exn`, `parse`, etc.), also called atomic effect
   * `H`   heap types (always a phantom type without actual values)
   * `HX`  a short-hand for user defined effect handlers of kind `(E,V) -> V`

*/
module std/core/types

pub infixr 80  (^)
pub infixl 70  (*), (%), (/), cdiv, cmod
pub infixr 60  (++)
pub infixl 60  (+), (-)
pub infixr 55  (++.)
pub infix  40  (!=), (==), (<=), (>=), (<), (>)
pub infixr 30  (&&)
pub infixr 20  (||)
// prefix     (!), (-)


// build: 131

// ----------------------------------------------------------------------------
// Core types
// ----------------------------------------------------------------------------

// An arbitrary precision signed integer.
// See `module std/core/int` for integer operations.
pub type int

// A 64-bit IEEE 754 double precision floating point value.
// See `module std/num/float64` for operations on `:float64`s.
pub value type float64

// A unicode character.
// Characters are unicode _codepoint_\/s.
// This is different from a unicode _grapheme_ which represents a single displayed
// symbol and can consists of multiple codepoints due to combining characters and marks.
// (see also `module std/core/char` and the `module std/text/unicode` module).
pub value type char

// A string is a sequence of unicode character points (`char`).
// The encoding of a string is internal and there
// is no constant-time indexing of characters in a string.
// Use the `:sslice` type for efficient matching and retrieving
// sub-strings from string. See `module std/core/string` and
// `module std/core/sslice` for string operations.
pub type string

// A 8-bit signed integer (represented in two's complement).
// Provides no operations and used only for storage and interaction with external code.
pub value type int8

// A 16-bit signed integer (represented in two's complement).
// Provides no operations and used only for storage and interaction with external code.
pub value type int16

// A 32-bit signed integer (represented in two's complement).
// See the `module std/num/int32` module for operations on 32-bit integers.
pub value type int32

// A 64-bit signed integer (represented in two's complement).
// See the `module std/num/int64` module for operations on 64-bit integers.
pub value type int64

// A signed two's complement integer equal to a signed `size_t` in C, i.e.
// it can hold the byte size of any object, in particular the maximum possible
// byte size of a vector or string.
// Provides no operations but is used mostly for interaction with external code.
// The Javascript backend uses `int32` for this.
pub value type ssize_t

// A signed two's complement integer equal to an `intptr_t` in C, i.e.
// it has the same bit-size as a native pointer (`void*`).
// Provides no operations but is used mostly for interaction with external code.
// The Javascript backend uses `int64` for this.
pub value type intptr_t

// A 32-bit IEEE 754 single precision floating point value.
// Provides currently no operations and currently only used for storage and for interaction with external code.
pub value type float32

// The type of immutable polymorphic arrays is called `:vector`.
// See `module std/core/vector` for vector operations.
pub type vector<a>

<<<<<<< HEAD
// The type of an external (i.e. C) value where the memory is owned and managed by koka's refcounting
pub ref type extern-owned<t>

// The type of an external (i.e. C) value where the memory is borrowed and managed by external code
pub ref type extern-borrowed<t>
=======
// A raw wrapper around a uint8 character array.
pub type bytes
>>>>>>> 83cef14c

// An any type. Used for external calls.
pub type any

// Internal type used for in-place update of unique pattern matches.
pub type @reuse

pub extern @no-reuse() : @reuse
  c inline  "NULL"
  js inline "null"


// The _total_ effect represents the absence of any effect.
// Usually written as `<>`
pub type total :: E

// The effect constructor extends an effect row with another effect.
// Usually written as `<_|_>`
pub type effect-extend :: (X,E) -> E

// The divergence effect: a divergent function may not terminate.
pub type div :: X

// The non-determinism effect.
pub type ndet :: X

// The alloc effect signifies a function may allocate in a heap `:h`
pub type alloc :: H -> X

// The read effect: signifies that a function may read from from heap `:h`.
pub type read :: H -> X

// The write effect: signifies that a function may write to heap `:h`.
pub type write :: H -> X

// Stateful functions can manipulate heap `:h` using allocations, reads and writes.
pub alias st<h> = <read<h>, write<h>, alloc<h>>

// The `:global` heap is a special heap constant to denote the global shared heap
pub type global :: H

// Handled effects are lifted to an atomic effect using the `:handled` type constructor
// All user defined effects are `:handled` since they require a handler to be dismissed.
// In contrast, some built-in effects, like `:div` or `:st` do not require a handler
// as these are handled by the system.
// In particular, the runtime evidence vector only contains `:handled` (and `:handled1`) effects.
pub type handled    :: HX -> X;

// Linear effects are lifted to an atomic effect using the `:handled1` type constructor
pub type handled1   :: HX -> X;

// Named effects are lifted to an atomic effect with the `:nhandled` type constructor.
// In contrast to `:handled` effects, these effects are not passed in the evidence vector.
pub type nhandled    :: HX -> X;

// Linear named effects are lifted to an atomic effect using the `:nhandled1` type constructor
pub type nhandled1   :: HX -> X;


// ----------------------------------------------------------------------------
// Standard Data types
// ----------------------------------------------------------------------------

// The `:void` type is empty and has no constructors.
// See also the `:()` unit type and the `:bool` type.
pub type void

// The type of booleans has two inhabitants: `True` and `False`.
pub type bool
  con False
  con True

// The unit type `:unit` is inhabited by just a single value, namely `Unit`.
// Usually the type and constructor are written as `()`.
// See also the `:void` type and the `:bool` type.
pub struct unit

// A pair of values `:a` and `:b`. Usually written as `(x,y)` (for types and terms)
pub value struct tuple2<a,b>(fst:a,snd:b)

// A triple of values. Usually written as `(x,y,z)` (for types and terms)
pub value struct tuple3<a,b,c>(fst:a,snd:b,thd:c)

// A quadruple of values. Usually written as `(a,b,c,d)` (for types and terms)
pub struct tuple4<a,b,c,d>(fst:a,snd:b,thd:c,field4:d)

// A quintuple of values. Usually written as `(a,b,c,d,e)` (for types and terms)
pub struct tuple5<a,b,c,d,e>(fst:a,snd:b,thd:c,field4:d,field5:e)

// The `:maybe` type is used to represent either a value (`Just(x)`) or `Nothing`.
// This type is often used to represent values that can be _null_.
// See also `module std/core/maybe`.
pub value type maybe<a>
  // No result
  con Nothing
  // A single result
  con Just( value : a )

// The choice type represents one of two possible types `:a` or `:b`.
// See also `module std/core/either`.
pub value type either<a,b>
  // Left result, usually used for errors.
  con Left( left : a )
  // Right result, usually used for success.
  con Right( right : b )

// An enumeration to represent order: `Lt`, `Eq`, or `Gt`.
// See also `module std/core/order`.
pub type order
  // lower-than
  Lt
  // equal
  Eq
  // greater-than
  Gt

// Represent two elements in ascending order. This is used to
// allow comparison on elements to be used linearly for `fip` functions.
// See also `module std/core/order`
pub value type order2<a>
  // The elements compared lower-than, with `lt < gt`.
  Lt2( lt: a, gt : a )
  // The elements compared equal (with value `eq`).
  Eq2( eq: a )
  // The elements compared greater-than, with `lt < gt`.
  Gt2( lt: a, gt : a )


// The type of lists, which can be either empty (`Nil`) or an element followed
// by a list (`Cons`).
// See `module std/core/list` for operations on lists.
pub type list<a>
  // The empty list.
  con Nil                  // note: must come first; see Core/Core.hs
  // A ``head``  element followed by the ``tail``  of the list.
  con Cons(head:a, tail : list<a> )


// Explicitly box values using the `Box` constructor.
pub value type box<a>
  con Box( unbox : a )


/*
// Explicitly heap allocate using the `Hbox` constructor.
pub ref type hbox<a>
  con Hbox( unhbox : a )

pub fun hbox( x : a ) : hbox<a>
  Hbox(x)
*/

// Prevent inlining an expression by passing it to `keep` (which is a non-inlineable identity function)
pub noinline fip fun keep( x : a ) : a
  x

// ----------------------------------------------------------------------------
// Standard functions
// ----------------------------------------------------------------------------

// The identity function returns its argument unchanged
pub fip fun id(x : a) : a
  x

// Logical conjunction. This is compiled specially avoid evaluating the second argument if `x==False`.
pub fip fun (&&)( x : bool, y : bool) : bool   // inlined in the compiler for short-circuit evaluation
  if x then y else False

// Logical disjunction. This is compiled specially avoid evaluating the second argument if `x==True`.
pub fip fun (||)( x : bool, y : bool) : bool  // inlined in the compiler for short-circuit evaluation
  if x then True else y

// Logical negation
pub fip fun bool/(!)( b : bool ) : bool
  if b then False else True

// Logical negation
pub fip fun not( b : bool ) : bool
  if b then False else True


extern import
  js file "inline/types.js"

// Convert an integer to an `:int32`. The number is _clamped_ to the maximal or minimum `:int32`
// value if it is outside the range of an `:int32`.
// Needed for control flow contexts in `module std/core/hnd`
pub inline fip extern @make-int32( i : int) : int32
  c  "kk_integer_clamp32"
  cs "Primitive.IntToInt32"
  js "$std_core_types._int_clamp32"


// Convert an integer to an `:ssize_t`. The number is _clamped_ to the maximal or minimum `:ssize_t`
// value if it is outside the range of an `:ssize_t`.
// Needed for evidence indices in `module std/core/hnd`
pub fip extern @make-ssize_t( i : int) : ssize_t
  c  "kk_integer_clamp_ssize_t"
  cs "Primitive.IntToInt32"
  js "$std_core_types._int_clamp32"


// Append two strings
pub extern (++)(x : string, y : string) : string
  c "kk_string_cat"
  inline "(#1 + #2)"


// _Internal_: generated by type inference and later refined into one of the `open` variants in `std/core/hnd`.
pub noinline extern @open<e1::E,e2::E,a,b>( x : a ) : e2 b
  inline "#1"


// ----------------------------------------------------------------------------
// References
// ----------------------------------------------------------------------------

// The predicate `:hdiv<h,a,e>` signifies that if the type `:a` contains a reference to `:h`,
// then the effect `:e` must contain the divergent effect (`:div`). This constraint is generated
// when reading from the heap (see `(!)`) and is necessary to catch cases where code can diverge
// by storing self referential functions in the heap.
pub type hdiv :: (H,V,E) -> P

// The predicate `:ediv<x,a,e>` signifies that if the type `:a` contains a reference to effect constant `:x",
// then the effect `:e` must contain the divergent effect (`:div`). This constraint is generated
// for operations on first-class effects where code can diverge through operations.
pub type ediv :: (X,V,E) -> P


// A reference `:ref<h,a>` points to a value of type `:a` in heap `:h`.
pub type ref :: (H,V) -> V

// Allocate a fresh reference with an initial value.
pub inline extern ref( value : a) : alloc<h> ref<h,a>
  c  "kk_ref_alloc"
  cs inline "new Ref<##1,##2>(#1)"
  js inline "{ value: #1 }"

// Assign a new value to a reference.
pub inline extern set( ^ref : ref<h,a>, assigned : a) : <write<h>> ()
  c  "kk_ref_set_borrow"
  cs inline "#1.Set(#2)"
  js inline "((#1).value = #2)"

// Read the value of a reference.
pub inline extern ref/(!) : forall<h,a,e> ( ref : ref<h,a>) -> <read<h>|e> a with(hdiv<h,a,e>)
  c  "kk_ref_get"
  cs inline "#1.Value"
  js inline "#1.value"

// Modify the value of a reference.
// This is especially useful when the reference contains a vector, because
// getting the vector into a local variable and then setting it back into the reference later
// would mean that we hold on to a copy (and we can't update the vector in place then!).
// In contrast, this function passes the ownership to the given function.
pub inline extern modify : forall<h,a,b,e> ( ref : ref<h,a>, f : forall<s> local-var<s,a> -> <local<s>|e> b) -> <read<h>,write<h>|e> b with(hdiv<h,a,e>)
  c  "kk_ref_modify"
  js inline "((#2)(#1))"

// If a heap effect is unobservable, the heap effect can be erased by using the `run` fun.
// See also: _State in Haskell, by Simon Peyton Jones and John Launchbury_.
pub extern run : forall<e,a> ( action : forall<h> () -> <alloc<h>,read<h>,write<h> | e> a ) -> e a
  c  inline "(kk_function_call(kk_box_t,(kk_function_t,kk_context_t*),#1,(#1,kk_context()),kk_context()))"
  cs inline "Primitive.Run<##2>(#1)"
  js inline "((#1)())"


// Mask the state effect. This is more convenient than masking each `:read`, `:write`, and `:alloc` effect separately.
pub inline extern mask-st : forall<a,h,e> (() -> e a) -> total (() -> <st<h>|e> a)
  inline "#1"

/*
// Inject the local effect into a function effect.
pub inline extern inject-local<a,h,e>( action : () -> e a ) : total (() -> <local<h>|e> a)
  inline "#1"
*/

// ----------------------------------------------------------------------------
// Local Variables
// ----------------------------------------------------------------------------

// A local heap effect.
pub type local :: (H) -> X

// A local variable `:local-var<s,a>` points to a value of type `:a` in local scope `:s`.
pub type local-var :: (H,V) -> V

// Allocate a fresh local with an initial value.
pub inline extern local-new<a,s,e>(value:a) : <local<s>|e> local-var<s,a>
  c  "kk_ref_alloc"
  cs inline "new Ref<##1,##2>(#1)"
  js inline "{ value: #1 }"

// Assign a new value to a local variable
pub inline extern local-set<a,s,e>( ^v: local-var<s,a>, assigned: a) : <local<s>|e> ()
  c  "kk_ref_set_borrow"
  cs inline "#1.Set(#2)";
  js inline "((#1).value = #2)"

// Read the value of a local variable.
pub inline extern local-get : forall<a,s,e> (v: local-var<s,a>) -> <local<s>|e> a with(hdiv<s,a,e>)
  c  "kk_ref_get"
  cs inline "#1.Value";
  js inline "((#1).value)";

// _Internal_: if local mutation is unobservable, the `:local` effect can be erased by using the `local-scope` function.
// See also: _State in Haskell, by Simon Peyton Jones and John Launchbury_.
pub inline fun local-scope<a,e>( action : forall<h> () -> <local<h> | e> a) : e a
  unsafe-no-local-cast(action)()

inline extern unsafe-no-local-cast : forall<a,e> ( action : forall<h> () -> <local<h>|e> a ) -> (() -> e a)
  inline "#1"

/*
inline extern local-scope : forall<e,a> ( action : forall<h> () -> <local<h> | e> a) -> e a
  c  "(kk_function_call(kk_box_t,(kk_function_t,kk_context_t*),#1,(#1,kk_context())))"
  cs inline "Primitive.Run<##2>(#1)";
  js inline "((#1)())";
*/

// _Internal_: used to pass locals by reference.
pub inline extern @byref(loc : a) : a
  inline "#1"


// ----------------------------------------------------------------------------
// Used during codegen
// ----------------------------------------------------------------------------

// Magic casting to the `:any` type.
pub inline extern @toany( x : a ) : any
  inline "#1"
  cs inline "(object)(#1)"

// Internal: used for value effects
pub type @valueop<e::E,a::V>
  con @Valueop


// ----------------------------------------------------------------------------
// Internal types
// ----------------------------------------------------------------------------

// _Internal_: Optional is used by the compiler to pass optional arguments.
// It is usually displayed as `: ? tp` for some type `:tp`.
pub value type @optional<a>
  // The `Optional` constructor is used when an optional argument is given.
  con @Optional( value : a )
  // `None` is used when an optional argument is not provided.
  con @None   // note: must come second; see Core/Core.hs


// ----------------------------------------------------------------------------
// First-class constructor contexts.
// These primitives are used by the compiler for
// _tail recursion module cons_ (TRMC) optimization.
// ----------------------------------------------------------------------------

extern import
  c header-end-file "inline/types-cctx.h"
  js file "inline/types-cctx.js"

extern import
  c file "inline/types-cctx.c"

// _Internal_. Internal type for constructor contexts.
// Holds the address to a field of type `:a` in a constructor.
pub type @field-addr<a>

// _Internal_. Internal function name for field addresses.
pub fip extern @field-addr-of( x : a, conname : string, fieldname : string ) : @field-addr<a>
  c inline "kk_field_addr_null()"
  inline ""  // compiled specially

// First-class constructor context (for _tail recursion modulo cons_ (TRMC) optimization).
// See also ``samples/syntax/contexts`` for further examples.
abstract value type cctx<a,b>
  con @Cctx( res : a, holeptr : @field-addr<b> )

// A first-class constructor context where the hole is of the same type as the root of the structure.
pub alias ctx<a> = cctx<a,a>

// _Internal_. Create a hole for a context
pub inline fip extern @cctx-hole-create() : a
  c  inline "kk_cctx_hole()"
  js inline "undefined"

// _Internal_. Create an initial non-empty context.
pub inline fip extern @cctx-create( x : a, xhole : @field-addr<b> ) : cctx<a,b>
  c   "kk_cctx_create"
  js  "$std_core_types._cctx_create"

// _Internal_. Extend a constructor context with a guaranteed non-empty context
pub inline fip extern @cctx-extend( c : cctx<a,b>, x : b, xhole : @field-addr<c> ) : cctx<a,c>
  c inline "kk_cctx_extend(#1,#2,#3,kk_context())"
  js "$std_core_types._cctx_extend"

// _Internal_. Compose a constructor context with a guaranteed non-empty context
pub inline fip extern @cctx-compose-extend( c1 : cctx<a,b>, c2 : cctx<b,c> ) : cctx<a,c>
  c inline "kk_cctx_extend(#1,#2.res,#2.holeptr,kk_context())"
  js "$std_core_types._cctx_compose"

// Apply a constructor context to its final value (of type `:b`), which is
// put into the hole of the context, and returns the root of the resulting structure `:a`.
// This is a constant time operation for unique contexts.
//
// `(ctx Cons(1,_)) ++ (ctx Cons(_,Nil)) ++. 3 == [1,3]`
pub inline fip extern cctx/(++.)( c : cctx<a,b>, x : b ) : a
  c inline "kk_cctx_apply(#1,#2,kk_context())"
  js "$std_core_types._cctx_apply"

// Compose two constructor contexts.
// This is a constant time operation for unique contexts.
//
// `(ctx Cons(1,_)) ++ (ctx Cons(2,_)) ++. Nil == [1,2]`
pub inline fip extern cctx/(++)( c1 : cctx<a,b>, c2 : cctx<b,c> ) : cctx<a,c>
  c inline "kk_cctx_compose(#1,#2,kk_context())"
  js "$std_core_types._cctx_compose"

// Create an empty context. Usually written directly as an empty context `ctx _`.
pub inline fip extern cctx/empty() : cctx<a,a>
  c  "kk_cctx_empty"
  js "$std_core_types._cctx_empty"

<|MERGE_RESOLUTION|>--- conflicted
+++ resolved
@@ -101,16 +101,14 @@
 // See `module std/core/vector` for vector operations.
 pub type vector<a>
 
-<<<<<<< HEAD
 // The type of an external (i.e. C) value where the memory is owned and managed by koka's refcounting
 pub ref type extern-owned<t>
 
 // The type of an external (i.e. C) value where the memory is borrowed and managed by external code
 pub ref type extern-borrowed<t>
-=======
+
 // A raw wrapper around a uint8 character array.
 pub type bytes
->>>>>>> 83cef14c
 
 // An any type. Used for external calls.
 pub type any
