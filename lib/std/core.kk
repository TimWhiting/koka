--- conflicted
+++ resolved
@@ -905,11 +905,7 @@
 {
   match(xs) {
     Cons(x,xx) -> if (n==0) then Just(x) else xx[n-1]
-<<<<<<< HEAD
-    Nil        -> Nothing
-=======
     Nil -> Nothing
->>>>>>> 1187d2af
   }
 }
 
