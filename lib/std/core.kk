/*---------------------------------------------------------------------------
  Copyright 2012-2021, Microsoft Research, Daan Leijen.

  This is free software; you can redistribute it and/or modify it under the
  terms of the Apache License, Version 2.0. A copy of the License can be
  found in the LICENSE file at the root of this distribution.
---------------------------------------------------------------------------*/

/* Core functions.

   This module is implicitly imported and all functions and types
   are always available.
   Some types and operations are required to be defined for the compiler
   to work correctly (i.e. types like `:exn` or `:list`)
*/
module std/core

pub import std/core/types
pub import std/core/hnd

pub infixr 80  (^)
pub infixl 70  (*), (%), (/), cdiv, cmod
pub infixr 60  (++)
pub infixl 60  (+), (-)
pub infix  40  (!=), (==), (<=), (>=), (<), (>)
// prefix     (!), (-) 

extern import
  c  file "core/core-inline"
  cs file "core/core-inline.cs"
  js file "core/core-inline.js"

extern import
  js file "core/core-integer-inline.js"

extern import
  js file "core/core-string-inline.js"

extern import
  js file "core/core-console-inline.js"

// ----------------------------------------------------------------------------
// Builtin effects
// ----------------------------------------------------------------------------

// An alias for the empty effect.
pub alias total = <>

// The console effect signifies that a function may write to the console.
pub type console :: X

// An alias for pure effects: a pure function always returns the same result
// when called with the same arguments but may not terminate or raise an exception.
pub alias pure = <exn,div>

// The `:global-scope` is a special type constant to denote the global scope
pub type global-scope :: S

// The `:net` effect signifies a function may access the network
pub type net :: X

// The `:fsys` effect signifies a function may access the file system
pub type fsys :: X

// The `:ui` effect signifies a function may access the graphics system
pub type ui :: X

// The `:blocking` effect signifies that a function may block
pub type blocking :: X

// The `:io-total` effect is used for functions that perform arbitrary I/O operations, but are terminating without raising exceptions.
pub alias io-total = <ndet,console,net,fsys,ui,st<global>>

// The `:io-noexn` effect is used for functions that perform arbitrary I/O operations, but raise no exceptions
pub alias io-noexn = <div,io-total>

// The `:io` effect is used for functions that perform arbitrary I/O operations.
pub alias io = <exn,io-noexn>

// ----------------------------------------------------------------------------
// Masking
// ----------------------------------------------------------------------------

// Add the state effect to a function effect.
pub inline extern inject-st : forall<a,h,e> (() -> e a) -> total (() -> <st<h>|e> a)  
  inline "#1"

// ----------------------------------------------------------------------------
// Standard Functions
// ----------------------------------------------------------------------------

// The `const` funs returns its first argument and ignores the second.
pub fun const(x,y)
  x

// Apply a function `f` to a specified argument `x`.
pub fun apply(f,x)
  f(x)

// Compose two funs `f` and `g`.
pub fun o(f,g)
  fn(x) f(g(x))

// The `ignore` function ignores its argument.
pub fun ignore( x : a ) : ()
  ()

// Return a 'constant' function that ignores its argument and always returns the same result
pub fun const( default : a ) : total (( x : b ) -> a)
  fn(_) default 

// ----------------------------------------------------------------------------
// Standard Data types
// ----------------------------------------------------------------------------

pub fun int( b : bool ) : int  
  if b then 1 else 0

pub fun mbint( m : maybe<int> ) : int
  match m
    Nothing -> 0
    Just(i) -> i

// Convert an int to a boolean, using `False` for 0 and `True` otherwise.
pub fun bool( i : int ) : bool 
  i != 0

// Convert a `:maybe` type to a boolean using `False` for `Nothing` and `True` for `Just`.
pub fun bool( m : maybe<a> ) : bool
  match m
    Nothing -> False
    _       -> True

// Convert a string to a boolean, using `False` for the empty string and `True` otherwise.
pub fun bool( s : string ) : bool  
  s != ""

// Match a `:maybe` value and either return a default value on `Nothing` or apply a function to the value on `Just`
pub fun maybe( m : maybe<a>, onNothing: b, onJust: a -> e b ) : e b
  match m
    Nothing -> onNothing
    Just(x) -> onJust(x)

// Convert a `:maybe<a>` value to `:a`, using the `nothing` parameter for `Nothing`.
// This is an alias for `default`.
pub fun maybe( m : maybe<a>, nothing : a ) : a
  default(m,nothing)

// Convert a `:maybe<a>` value to `:a`, using the `nothing` parameter for `Nothing`.
pub fun default( m : maybe<a>, nothing : a ) : a
  match m
    Nothing -> nothing
    Just(x) -> x

// Get the value of the `Just` constructor or raise an exception
pub fun unjust( m : maybe<a> ) : exn a
  match m
    Just(x) -> x
    Nothing -> throw("unexpected Nothing in std/core/unjust")

pub fun map( m : maybe<a>, f : a -> e b ) : e maybe<b>
  match m
    Nothing -> Nothing
    Just(x) -> Just(f(x))

pub fun (||)( m1 : maybe<a>, m2: maybe<a> ) : maybe<a>
  match m1
    Nothing -> m2
    _       -> m1

// Convert a `:either` to a `:maybe` type discarding the value of the `Left` constructor
// and using `Just` for the `Right` constructor.
pub fun maybe( e : either<a,b> ) : maybe<b>
  match e
    Left -> Nothing
    Right(x) -> Just(x)

// Map over the `Right` component of an `:either` type.
pub fun map( e : either<a,b>, f : b -> e c  ) : e either<a,c>
  match e
    Right(x) -> Right(f(x))
    Left(x)  -> Left(x)

// The type of lists, which can be either empty (`Nil`) or an element followed
// by a list (`Cons`).
pub type list<a>
  // The empty list.
  con Nil
  // A ``head``  element followed by the ``tail``  of the list.
  con Cons(head:a, tail : list<a> )

// Return the head of list if the list is not empty.
pub fun head( xs : list<a> ) : maybe<a>
  match xs
    Cons(x) -> Just(x)
    _       -> Nothing

// Return the head of list if the list is not empty, or use `default` otherwise
pub fun head( xs : list<a>, default : a ) : a
  match xs
    Cons(x) -> x
    _       -> default

// Return the tail of list. Returns the empty list if `xs` is empty.
pub fun tail( xs : list<a> ) : list<a>
  match xs
    Cons(_,xx) -> xx
    _          -> []

// Is the list empty?
pub fun is-empty( xs : list<a> ) : bool
  match xs
    Nil -> True
    _   -> False

// A `:stream` is a co-inductive type representing an infinite list of elements.
pub co type stream<a>
  con Next(head:a, tail: stream<a> )

pub fun int( x : order ) : int
  match x
    Lt -> -1
    Eq -> 0
    Gt -> 1

pub fun order( i : int ) : order
  if i < 0 then Lt
  elif i > 0 then Gt
  else Eq

pub fun (==)( x : order, y : order ) : bool 
  x.int == y.int 

pub fun (!=)( x : order, y : order ) : bool 
  x.int != y.int 

pub fun (>=)( x : order, y : order ) : bool 
  x.int >= y.int 

pub fun (<=)( x : order, y : order ) : bool 
  x.int <= y.int

pub fun (>)( x : order, y : order ) : bool  
  x.int > y.int

pub fun (<)( x : order, y : order ) : bool  
  x.int < y.int
  
pub fun map( t : (a,a), f : a -> e b ) : e (b, b)
  (t.fst.f, t.snd.f)

pub fun map( t : (a,a,a), f : a -> e b ) : e (b, b, b)
  (t.fst.f, t.snd.f, t.thd.f)

pub fun map( t : (a,a,a,a), f : a -> e b ) : e (b,b,b,b)
  (t.fst.f, t.snd.f, t.thd.f, t.field4.f)

// ----------------------------------------------------------------------------
// List functions
// ----------------------------------------------------------------------------

// Returns a singleton list.
pub fun single(x)
  [x]

// Returns the length of a list.
pub fun length(xs)
  fun len(ys,acc)
    match ys
      Cons(_,yy) -> yy.len(acc+1)
      Nil        -> acc
  xs.len(0)

// Returns an integer list of increasing elements from `lo`  to `hi`
// (including both `lo`  and `hi` ).
// If `lo > hi`  the function returns the empty list.
pub fun list( lo: int, hi: int ) : total list<int>
  if lo <= hi
    then Cons( lo, list( unsafe-decreasing(lo.inc), hi ) )
    else Nil

// Returns an integer list of increasing elements from `lo`  to `hi` with stride `stride`.
// If `lo > hi`  the function returns the empty list.
pub fun list( lo: int, hi: int, stride : int ) : total list<int>
  if lo <= hi
    then Cons( lo, list(  unsafe-decreasing(lo + stride), hi, stride ))
    else Nil  

// Applies a function `f` to list of increasing elements from `lo`  to `hi`
// (including both `lo`  and `hi` ).
// If `lo > hi`  the function returns the empty list.
pub fun list( lo: int, hi: int, f : int -> e a ) : e list<a>
  if lo <= hi
    then Cons( f(lo), list( unsafe-decreasing(lo.inc), hi, f ))
    else Nil  

// Returns an integer list of increasing elements from `lo`  to `hi` with stride `stride`.
// If `lo > hi`  the function returns the empty list.
pub fun list( lo: int, hi: int, stride : int, f : int -> e a ) : e list<a>
  if lo <= hi
    then Cons( f(lo), list(  unsafe-decreasing(lo + stride), hi, stride, f ))
    else Nil  

// Create a list of characters from `lo`  to `hi`  (inclusive).
pub fun list( lo : char, hi : char ) : total list<char>
  list(lo.int, hi.int).map( char )

// Zip two lists together by pairing the corresponding elements.
// The returned list is only as long as the smallest input list.
pub fun zip( xs : list<a>, ys : list<b> ) : list<(a,b)>
  match xs
    Cons(x,xx) -> match ys
      Cons(y,yy) -> Cons((x,y),zip(xx,yy))
      Nil        -> Nil
    Nil -> Nil

// Zip two lists together by apply a function `f` to all corresponding elements.
// The returned list is only as long as the smallest input list.
pub fun zipwith( xs : list<a>, ys :list<b>, f : (a,b) -> e c ) : e list<c>
  match xs
    Cons(x,xx) -> match ys
      Cons(y,yy) -> Cons(f(x,y),zipwith(xx,yy,f))
      Nil -> Nil
    _ -> Nil

// Zip two lists together by apply a function `f` to all corresponding elements
// and their index in the list.
// The returned list is only as long as the smallest input list.
pub fun zipwith-indexed( xs0 : list<a>, ys0 :list<b>, f : (int,a,b) -> e c ) : e list<c>
  fun zipwith-iter( i, xs, ys )
    match xs
      Cons(x,xx) -> match ys
        Cons(y,yy) -> Cons(f(i,x,y),zipwith-iter(i+1,xx,yy))
        Nil -> Nil
      Nil -> Nil
  zipwith-iter(0,xs0,ys0)

// Unzip a list of pairs into two lists
pub fun unzip( xs : list<(a,b)> ) : (list<a>,list<b>)
  // todo: implement TRMC for multiple results
  fun iter( ys, acc1, acc2 )
    match ys
      Cons((x,y),xx) -> iter(xx,Cons(x,acc1),Cons(y,acc2))
      Nil            -> (reverse(acc1),reverse(acc2))
  iter(xs,[],[])

// Take the first `n` elements of a list (or fewer if the list is shorter than `n`)
pub fun take( xs : list<a>, n : int ) : list<a>
  match xs
    Cons(x,xx) | n > 0 -> Cons(x, take(xx, n - 1))
    _ -> Nil

// Drop the first `n` elements of a list (or fewer if the list is shorter than `n`)
pub fun drop( xs : list<a>, n : int ) : list<a>
  match xs
    Cons(_,xx) | n > 0 -> drop(xx, n - 1)
    _ -> xs

// Apply a function `f`  to each element of the input list in sequence.
pub fun map(xs : list<a>, f : a -> e b) : e list<b>
  match xs
    Cons(x,xx) -> Cons(f(x), xx.map(f))
    Nil -> Nil

// Apply a function `f`  to each element of the input list in sequence where takes
// both the index of the current element and the element itself as arguments.
pub fun map-indexed(xs : list<a>, f : (idx : int, value : a) -> e b) : e list<b>
  fun map-idx(ys,i)
    match ys
      Cons(y,yy) -> Cons(f(i,y), map-idx(yy,i+1))
      Nil -> Nil
  map-idx(xs,0)

// Apply a function `f`  to each element of the input list in sequence where `f` takes
// both the current element and the tail list as arguments.
pub fun map-peek(xs : list<a>, f : (value : a, rest : list<a>) -> e b) : e list<b>
  fun mappeek(ys)
    match ys
      Cons(y,yy) -> Cons(f(y,yy), yy.mappeek)
      Nil -> Nil
  mappeek(xs)

// Apply a function `f`  to each element of the input list in sequence where takes
// both the index of the current element, the element itself, and the tail list as arguments.
pub fun map-indexed-peek(xs : list<a>, f : (idx : int, value : a, rest : list<a> ) -> e b) : e list<b>
  fun mapidx(ys,i)
    match ys
      Cons(y,yy) -> Cons(f(i,y,yy), mapidx(yy,i+1))
      Nil -> Nil
  mapidx(xs,0)

// Reverse a list.
pub fun reverse(xs : list<a>) : list<a>
  reverse-append( xs, Nil )

// Efficiently reverse a list `xs` and append it to `tl`:
// `reverse-append(xs,tl) == reserve(xs) ++ tl
pub fun reverse-append( xs : list<a>, tl : list<a> ) : list<a>
  fun reverse-acc(acc : list<a>, ys : list<a> ) : list<a>
    match ys
      Cons(x,xx) -> reverse-acc(Cons(x,acc),xx)
      _          -> acc
  reverse-acc(tl,xs)

// Append two lists.
pub fun (++)(xs : list<a>, ys : list<a> ) : list<a>
  append(xs,ys)

// Append two lists.
pub fun append(xs : list<a>, ys : list<a> ) : list<a>
  match xs
    Cons(x,xx) -> Cons(x,append(xx,ys))
    Nil -> ys

// Fold a list from the right, i.e. `foldr([1,2],0,(+)) == 1+(2+0)`
// Note, `foldr` is less efficient than `foldl` as it reverses the list first.
pub fun foldr(xs : list<a>, z : b, f : (b, a) -> e b) : e b
  xs.reverse.foldl(z) fn(x,y) f(x,y)

// Fold a list from the left, i.e. `foldl([1,2],0,(+)) == (0+1)+2`
// Since `foldl` is tail recursive, it is preferred over `foldr` when using an associative function `f`
pub fun foldl(xs : list<a>, z : b, f : (b, a) -> e b) : e b
  match xs
    Cons(x,xx) -> foldl(xx,f(z,x),f)
    Nil        -> z

pub fun foldl1(xs : list<a>, f : (a,a) -> <exn|e> a) : <exn|e> a
  match xs
    Cons(x,xx) -> xx.foldl(x,f)
    Nil        -> throw("unexpected Nil in std/core/foldl1")

pub fun foldr1(xs : list<a>, f : (a,a) -> <exn|e> a) : <exn|e> a
  xs.reverse.foldl1(f)

// Create a list of `n`  repeated elementes `x`
pub fun replicate( x : a, n : int ) : list<a>
  if n > 0
   then Cons(x, replicate(x,unsafe-decreasing(n.dec)))
   else Nil

// split a list at position `n`
pub fun split( xs : list<a>, n : int ) : (list<a>, list<a>)
  (xs.take(n), xs.drop(n))

pub fun span( xs : list<a>, predicate : a -> e bool ) : e (list<a>,list<a>)
  // todo: implement TRMC with multiple results to avoid the reverse
  fun span-acc( ys, acc)
    match ys
      Cons(y,yy) -> if y.predicate then yy.span-acc(Cons(y,acc)) else (acc.reverse,ys)
      _ -> (acc.reverse, ys)
  xs.span-acc( [] )

// Keep only those initial elements that satisfy `predicate`
pub fun take-while( xs : list<a>, predicate : a -> e bool ) : e list<a>
  match xs
    Cons(x,xx) -> if x.predicate then Cons(x, xx.take-while(predicate) ) else Nil
    Nil -> Nil

// Drop all initial elements that satisfy `predicate`
pub fun drop-while( xs : list<a>, predicate : a -> e bool ) : e list<a>
  match xs
    Cons(x,xx) -> if x.predicate then xx.drop-while(predicate) else xs
    Nil -> Nil

// Retain only those elements of a list that satisfy the given predicate `pred`.
// For example: `filter([1,2,3],odd?) == [1,3]`
pub fun filter( xs : list<a>, pred : a -> e bool ) : e list<a>
  match xs
    Cons(x,xx) -> if pred(x) then Cons(x,xx.filter(pred)) else xx.filter(pred)
    Nil -> Nil

// Remove those elements of a list that satisfy the given predicate `pred`.
// For example: `remove([1,2,3],odd?) == [2]`
pub fun remove( xs : list<a>, pred : a -> e bool ) : e list<a>
  xs.filter( fn(x) !pred(x) )

// Partition a list in two lists where the first list contains
// those elements that satisfy the given predicate `pred`.
// For example: `partition([1,2,3],odd?) == ([1,3],[2])`
pub fun partition( xs : list<a>, pred : a -> e bool ) : e (list<a>,list<a>)
  partition-acc( xs, pred, Nil, Nil)

fun partition-acc( xs : list<a>, pred : a -> e bool, acc1 : list<a>, acc2 : list<a> ) : e (list<a>, list<a>)
  match xs
    Nil -> (acc1.reverse, acc2.reverse)
    Cons(x,xx) -> if (pred(x))
                    then partition-acc(xx,pred,Cons(x,acc1),acc2)
                    else partition-acc(xx,pred,acc1,Cons(x,acc2))

// Retain only those elements of a list that satisfy the given predicate `pred`.
// For example: `filterMap([1,2,3],fn(i) { if i.odd? then Nothing else Just(i*i) }) == [4]`
pub fun filter-map( xs : list<a>, pred : a -> e maybe<b> ) : e list<b>
  match xs
    Nil -> Nil
    Cons(x,xx) -> match pred(x)
      Nothing -> xx.filter-map(pred)
      Just(y) -> Cons(y,xx.filter-map(pred))

// Find the first element satisfying some predicate
pub fun find( xs : list<a>, pred : a -> e bool ) : e maybe<a>
  xs.foreach-while fn(x)
    if pred(x) then Just(x) else Nothing

// Find the first element satisfying some predicate and return it.
pub fun find-maybe( xs : list<a>, pred : a -> e maybe<b> ) : e maybe<b>
  xs.foreach-while(pred)

// Lookup the first element satisfying some predicate
pub fun lookup( xs : list<(a,b)>, pred : a -> e bool ) : e maybe<b>
  xs.foreach-while fn(kv)
    if pred(kv.fst) then Just(kv.snd) else Nothing

// Convert a list to a `:maybe` type, using `Nothing` for an empty list, and otherwise `Just` on the head element.
// Note: this is just `head`.
pub fun maybe( xs : list<a> ) : maybe<a>
  match xs
    Nil -> Nothing
    Cons(x,_) -> Just(x)

// Convert a `:maybe` type to a list type.
pub fun list( m : maybe<a> ) : list<a>
  match m
    Nothing -> Nil
    Just(x) -> Cons(x,Nil)

fun index-of-acc( xs : list<a>, pred : a -> e bool, idx : int ) : e int
  match xs
    Cons(x,xx) -> if pred(x) then idx else index-of-acc(xx,pred,idx+1)
    Nil        -> -1
    

// Returns the index of the first element where `pred` holds, or `-1` if no such element exists.
pub fun index-of( xs : list<a>, pred : a -> e bool ) : e int
  index-of-acc( xs, pred, 0 )

// Invoke `action` for each element of a list
pub fun foreach( xs : list<a>, action : (a) -> e () ) : e ()
  match xs
    Cons(x,xx) -> { action(x); xx.foreach(action) }
    Nil        -> ()    

// Invoke `action` for each element of a list while `action` return `Nothing`
pub fun foreach-while( xs : list<a>, action : (a) -> e maybe<b> ) : e maybe<b>
  match xs
    Nil        -> Nothing
    Cons(x,xx) ->
      match action(x)
        Nothing -> xx.foreach-while(action)
        just    -> just      

// Invoke `action` on each element of a list while `action` returns `Just`
pub fun map-while( xs : list<a>, action : (a) -> e maybe<b> ) : e list<b>
  match xs
    Nil        -> Nil
    Cons(x,xx) ->
      match action(x)
        Just(y) -> Cons(y,xx.map-while(action))
        Nothing -> Nil


// Invoke `action` for each element of a list, passing also the position of the element.
pub fun foreach-indexed( xs : list<a>, action : (int,a) -> e () ) : e ()
  var i := 0
  xs.foreach fn(x)
    val j = i // don't dereference `i` inside the inject
    mask<local>{ action(j,x) }
    i := i+1

// Insert a separator `sep`  between all elements of a list `xs` .
pub fun intersperse( xs : list<a>, sep : a ) : list<a>
  fun before(ys)
    match ys
      Cons(y,yy) -> Cons(sep,Cons(y,before(yy)))
      Nil        -> Nil
  match xs
    Cons(x,xx)  -> Cons(x, xx.before)
    Nil         -> Nil

// Concatenate all strings in a list
fun joinsep( xs : list<string>, sep : string ) : string
  fun join-acc( ys : list<string>, acc : string )
    match ys
      Cons(y,yy) -> join-acc(yy, acc ++ sep ++ y)  // todo: use string builder
      Nil -> acc
  match xs
    Nil -> ""
    Cons(x,xx) -> join-acc(xx,x)

// Concatenate all strings in a list
pub fun join( xs : list<string> ) : string
  xs.joinsep("")

// Concatenate all strings in a list using a specific separator
pub fun join( xs : list<string>, sep : string ) : string
  xs.joinsep(sep)

// Concatenate all strings in a list in reverse order
pub fun reverse-join( xs : list<string> ) : string
  xs.reverse.joinsep("")  

// Append `end` to each string in the list `xs` and join them all together.\
// `join-end([],end) === ""`\
// `join-end(["a","b"],"/") === "a/b/"`
pub fun join-end( xs : list<string>, end : string) : string
  match xs
    Nil -> ""
    _   -> xs.joinsep(end) ++ end

// Concatenate all lists in a list (e.g. flatten the list). (tail-recursive)
pub fun concat( xss : list<list<a>> ) : list<a>
  fun concat-pre( ys : list<a>, zss : list<list<a>> ) : list<a>
    match ys
      Cons(y,yy) -> Cons(y,concat-pre(yy,zss))
      Nil -> match zss
        Cons(zs,zzs) -> concat-pre(zs,zzs)
        Nil -> Nil
  concat-pre([],xss)

// Concatenate the result lists from applying a function to all elements.
pub fun flatmap( xs: list<a>, f : a -> e list<b> ) : e list<b>
  fun flatmap-pre( ys, zs )
    match ys
      Cons(y,yy) -> Cons(y,flatmap-pre(yy,zs))
      Nil -> match zs
        Cons(z,zz) -> flatmap-pre(f(z),zz)
        Nil -> Nil
  flatmap-pre([],xs)

// Concatenate the `Just` result elements from applying a function to all elements.
pub fun flatmap-maybe( xs : list<a>, f : a -> e maybe<b> ) : e list<b>
  match xs
    Cons(x,xx) -> match f(x)
      Just(y) -> Cons(y, xx.flatmap-maybe(f))
      Nothing -> xx.flatmap-maybe(f)
    Nil -> Nil

// Concatenate a list of `:maybe` values
pub fun concat-maybe( xs : list<maybe<a>> ) : list<a>
  match xs
    Cons(x,xx) -> match x
      Just(y) -> Cons(y, xx.concat-maybe)
      Nothing -> xx.concat-maybe
    Nil -> Nil

// Return the last element of a list (or `Nothing` for the empty list)
pub fun last( xs : list<a> ) : maybe<a>
  match xs
    Cons(x,Nil) -> Just(x)
    Cons(_,xx)  -> last(xx)
    Nil         -> Nothing

// Return the last element of a list (or `default` for the empty list)
pub fun last( xs : list<a>, default : a ) : a
  match xs
    Cons(x,Nil) -> x
    Cons(_,xx)  -> last(xx,default)
    Nil         -> default

// Return the list without its last element.
// Return an empty list for an empty list.
pub fun init( xs : list<a> ) : list<a>
  match xs
    Cons(x, xx as Cons) -> Cons(x,init(xx))
    _ -> Nil

// Get (zero-based) element `n`  of a list. Return a `:maybe` type.
pub fun []( xs : list<a>, n : int ) : maybe<a>
  match xs
    Cons(x,xx) -> if n>0 then xx[n - 1]
                  elif n==0 then Just(x)
                  else Nothing
    Nil -> Nothing

// Do all elements satisfy a predicate ?
pub fun all( xs : list<a>, predicate : a -> e bool ) : e bool
  match xs
    Cons(x,xx) -> if predicate(x) then xx.all(predicate) else False
    Nil -> True

// Are there any elements in a list that satisfy a predicate ?
pub fun any( xs : list<a>, predicate : a -> e bool ) : e bool
  match xs
    Cons(x,xx) -> if predicate(x) then True else xx.any(predicate)
    Nil -> False

// ----------------------------------------------------------------------------
// Characters
// ----------------------------------------------------------------------------

pub inline extern (==) : (char,char) -> bool  
  inline "(#1 == #2)"
  js inline "(#1 === #2)" 

pub inline extern (!=) : (char,char) -> bool  
  inline "(#1 != #2)"
  js inline "(#1 !== #2)"

pub inline extern (<=) : (char,char) -> bool 
  inline "(#1 <= #2)"

pub inline extern (>=) : (char,char) -> bool 
  inline "(#1 >= #2)"

pub inline extern (<)  : (char,char) -> bool 
  inline "(#1 < #2)"

pub inline extern (>)  : (char,char) -> bool 
  inline "(#1 > #2)"

pub fun compare( x : char, y : char ) : order
  if x < y then Lt
  elif x > y then Gt
  else Eq

// Convert a character to its unicode code point
pub inline extern int : (char) -> int
  inline "#1"
  c "kk_integer_from_int"
  cs inline "new BigInteger(#1)"

// Convert a unicode code point to a character
pub inline extern char( i : int) : char
  inline "(#1)"
  c "kk_integer_clamp32"
  cs inline "Primitive.IntToInt32(#1)"

// Add two character code points
pub fun (+)(c : char, d : char) : total char 
  (c.int + d.int).char

// Substract two character codePoints
pub fun (-)(c : char, d : char) : total char 
  (c.int - d.int).char

// Is the character a lower-case ASCII character ?
pub fun is-lower( c : char ) : bool 
  c >= 'a' && c <= 'z'

// Is the character an upper-case ASCII character ?
pub fun is-upper( c : char ) : bool 
  c >= 'A' && c <= 'Z'

// Is the character an ASCII digit ?
pub fun is-digit( c : char ) : bool 
  c >= '0' && c <= '9'

// Is the character an ASCII hexa-decimal digit ?
pub fun is-hex-digit( c : char ) : bool 
  c.is-digit || (c >= 'a' && c <= 'f') || (c >= 'A'  && c <= 'F')

// Is the character an ASCII letter is-
pub fun is-alpha( c : char ) : bool 
  c.is-lower || c.is-upper

// Is the character ASCII letter or digit?
pub fun is-alpha-num( c : char ) : bool 
  c.is-alpha || c.is-digit

// Is the character an ASCII character, e.g. `c <= '\x7F'`  ?
pub fun is-ascii( c : char )     : bool 
  c <= '\x7F'

// Is the character an ASCII control character, e.g. `c < ' '`  ?
pub fun is-control( c : char )   : bool 
  c < ' '

// Tests if a character is an element of `" \t\n\r"`
pub fun is-white( c : char )     : bool 
  c == ' ' || c == '\t' || c == '\n' || c == '\r'

// ----------------------------------------------------------------------------
// Booleans
// ----------------------------------------------------------------------------

pub fun (==)( x : bool, y : bool) : bool 
  if x then y else !y

pub fun (!=)( x : bool, y : bool) : bool 
  if x then !y else y

pub fun (<)( x : bool, y : bool) : bool  
  (!x && y)

pub fun (<=)( x : bool, y : bool) : bool 
  !(x > y)

pub fun (>)( x : bool, y : bool) : bool  
  (x && !y)

pub fun (>=)( x : bool, y : bool) : bool 
  !(x < y)

pub fun compare( x : bool, y : bool) : order
  if x < y then Lt
  elif x > y then Gt
  else Eq

// Transform a boolean to a maybe type, using `Nothing` for `False`
pub fun maybe( b : bool ) : maybe<()>
  if b then Just(()) else Nothing


// ----------------------------------------------------------------------------
// Integers
// ----------------------------------------------------------------------------

// Compare two integers
pub inline extern compare(^x : int, ^y : int) : order
  c inline "kk_int_as_order(kk_integer_cmp_borrow(#1,#2,kk_context()),kk_context())"
  cs "Primitive.IntCompare"
  js "$std_core._int_compare"

// Are two integers equal?
pub inline extern (==)(^x : int, ^y : int) : bool
  c  "kk_integer_eq_borrow"
  cs inline "(#1 == #2)"
  js "$std_core._int_eq"

// Are two integers not equal?
pub inline extern (!=)(^x : int, ^y : int) : bool
  c  "kk_integer_neq_borrow"
  cs inline "(#1 != #2)"
  js "$std_core._int_ne"

// Is the first integer smaller or equal to the second?
pub inline extern (<=)(^x : int, ^y : int) : bool
  c  "kk_integer_lte_borrow"
  cs inline "(#1 <= #2)"
  js "$std_core._int_le"

// Is the first integer greater or equal to the second?
pub inline extern (>=)(^x : int, ^y : int) : bool
  c  "kk_integer_gte_borrow"
  cs inline "(#1 >= #2)"
  js "$std_core._int_ge"

// Is the first integer smaller than the second?
pub inline extern (<)(^x : int, ^y : int) : bool
  c  "kk_integer_lt_borrow"
  cs inline "(#1 < #2)"
  js "$std_core._int_lt"

// Is the first integer greater than the second?
pub inline extern (>)(^x : int, ^y : int) : bool
  c  "kk_integer_gt_borrow"
  cs inline "(#1 > #2)"
  js "$std_core._int_gt"

inline extern int-add : (int,int) -> int
  c  "kk_integer_add"
  cs inline "(#1 + #2)"
  js "$std_core._int_add"

// Add two integers.
pub fun (+)(x : int, y : int ) : int 
  int-add(x,y)

inline extern int-sub : (int,int) -> int
  c  "kk_integer_sub"
  cs inline "(#1 - #2)"
  js "$std_core._int_sub"

// Substract two integers.
pub fun (-)(x : int, y : int ) : int 
  int-sub(x,y)

// Multiply two integers.
pub inline extern (*) : (int,int) -> int
  c  "kk_integer_mul"
  cs inline "(#1 * #2)"
  js "$std_core._int_mul"

// Euclidean-0 division of two integers. See also `divmod:(x : int, y : int) -> (int,int)`.
pub inline extern (/)(x:int,y:int) : int
  c  "kk_integer_div"
  cs "Primitive.IntDiv"
  js "$std_core._int_div"

// Euclidean modulus of two integers; always a non-negative number. See also `divmod:(x : int, y : int) -> (int,int)`.
pub inline extern (%)  : (int,int) -> int
  c  "kk_integer_mod"
  cs "Primitive.IntMod"
  js "$std_core._int_mod"

// Euclidean-0 division & modulus.
// Euclidean division is defined as: For any `D`  and `d`  where `d!=0` , we have:
//
// 1. `D == d*(D/d) + (D%d)`
// 2. `D%d`  is always positive where `0 <= D%d < abs(d)`
//
// Moreover, Euclidean-0 is a total function, for the case where `d==0`  we have
// that `D%0 == D`  and `D/0 == 0` . So property (1) still holds, but not property (2).
//
// Useful laws that hold for Euclidean-0 division:
//
// * `D/(-d) == -(D/d)`
// * `D%(-d) == D%d`
// * `D/(2^n) == sar(D,n)         `  (with `0 <= n <= 31`  and `2^n`  means `2`  to the power of `n` )
// * `D%(2^n) == D & ((2^n) - 1)  `  (with `0 <= n <= 31`  and `2^n`  means `2`  to the power of `n` )
//
// See also _Division and modulus for computer scientists, Daan Leijen, 2001_ for further information
// available at: <http://research.microsoft.com/pubs/151917/divmodnote.pdf> .
pub inline extern divmod(x:int,y:int) : (int,int)
  c  "kk_integer_div_mod_tuple"
  cs "Primitive.IntDivMod"
  js "$std_core._int_divmod"

pub fun negate(i : int) : int
  ~i

// Negate an integer.
pub inline extern (~)(i:int) : int
  c  "kk_integer_neg"
  cs inline "(-#1)"
  js "$std_core._int_negate"

// Convert an integer to a `:float64`. May return `nan` if the integer is too large to represent as a `:float64`.
pub inline extern float64( i : int) : float64
  c  "kk_integer_as_double"
  cs "Primitive.IntToDouble"
  js "$std_core._int_to_double"

// Convert an integer to a `:float32`. May return `nan` if the integer is too large to represent as a `:float32`.
pub inline extern float32( i : int) : float32
  c  "kk_integer_as_float"
  cs "Primitive.IntToFloat"
  js "$std_core._int_to_float"  

// Is this an odd integer?
pub inline extern is-odd( i : int ) : bool
  c  "kk_integer_is_odd"
  cs inline "!(#1.IsEven)"
  js "$std_core._int_isodd"

// Is this equal to zero?
pub inline extern is-zero( ^x : int) : bool
  c  inline "kk_integer_is_zero_borrow(#1)"
  cs inline "(#1.IsZero)"
  js "$std_core._int_iszero"

// Return the absolute value of an integer.
pub inline extern abs(i : int) : int
  c  "kk_integer_abs"
  cs "BigInteger.Abs"
  js "$std_core._int_abs"

pub fun inc( i : int ) : int
  i + 1

pub fun dec( i : int ) : int
  i - 1

// Calculate `10^exp`
pub fun exp10( exp : int ) : int
  1.mul-exp10(exp)

// Raise an integer `i` to the power of `exp`.
pub extern pow( i : int, exp : int ) : int
  c  "kk_integer_pow"
  cs "Primitive.IntPow"
  js "_int_pow"

// Raise an integer `i` to the power of `exp`.
pub fun (^)(i : int, exp : int ) : int
  pow(i,exp)

// Calculate `2^exp`.
pub fun exp2( exp : int ) : int
  pow(2,exp)

// Return the number of ending `0` digits of `i`. Return `0` when `i==0`.
pub extern is-exp10( i : int ) : int
  c  "kk_integer_ctz"
  cs "Primitive.IntCountPow10"
  js "_int_count_pow10"

// Return the number of decimal digits of `i`. Return `0` when `i==0`.
pub extern count-digits( i : int ) : int
  c  "kk_integer_count_digits"
  cs "Primitive.IntCountDigits"
  js "_int_count_digits"

pub extern mul-exp10( i : int, n : int ) : int
  c  "kk_integer_mul_pow10"
  cs "Primitive.IntMulPow10"
  js "_int_mul_pow10"

pub extern cdiv-exp10( i : int, n : int ) : int
  c  "kk_integer_cdiv_pow10"
  cs "Primitive.IntCDivPow10"
  js "_int_cdiv_pow10"

pub fun cdivmod-exp10( i : int, n : int ) : (int,int)
  if n <= 0 return (i,0)
  val cq = i.cdiv-exp10(n)
  val cr = i - cq.mul-exp10(n)
  (cq,cr)

pub fun divmod-exp10( i : int, n : int ) : (int,int)
  val (cq,cr) = cdivmod-exp10(i,n)
  if !cr.is-neg then (cq,cr) else (cq.dec, cr + exp10(n))

// Is this an even integer?
pub fun is-even(i:int) : bool 
  !is-odd(i)

// Is the integer positive (stricly greater than zero)
pub fun is-pos(i : int ) : bool 
  i.sign == Gt

// Is the integer negative (stricly smaller than zero)
pub fun is-neg(i : int ) : bool 
  i.sign == Lt

pub inline extern sign( ^i : int ) : order
  c  inline "kk_int_as_order(kk_integer_signum_borrow(#1,kk_context()),kk_context())"
  cs "Primitive.IntSign"
  js "$std_core._int_sign"

// Return the minimum of two integers
pub fun min( i : int, j : int ) : int 
  if i <= j then i else j

// Return the maximum of two integers
pub fun max( i : int, j : int ) : int 
  if i >= j then i else j

// Returns the smallest element of a list of integers (or `default` (=`0`) for the empty list)
pub fun minimum( xs : list<int>, default : int = 0 ) : int
  match xs
    Nil -> default
    Cons(x,xx) -> xx.foldl( x, min )

// Returns the largest element of a list of integers (or `default` (=`0`) for the empty list)
pub fun maximum( xs : list<int>, default : int = 0 ) : int
  match xs
    Nil -> default
    Cons(x,xx) -> xx.foldl( x, max )

// Return the sum of a list of integers
pub fun sum( xs : list<int> ) : int
  xs.foldl( 0, fn(x,y) { x + y } )

// Transform an integer to a maybe type, using `Nothing` for `0`
pub fun maybe( i : int ) : maybe<int>
  if i==0 then Nothing else Just(i)

// fold over the integers between [`start`,`end`] (inclusive).
pub fun fold-int( start : int, end : int, init : a, f : (int,a) -> e a ) : e a
  if start >= end then init else
    val x = f(start,init)
    fold-int(unsafe-decreasing(start.inc), end, x, f)

// fold over the integers between [0,`upto`)  (not including `upto`).
pub fun fold-int( upto : int, init : a, f : (int,a) -> e a ) : e a
  fold-int( 0, upto.dec, init, f )


pub fun fold-while-int( start : int, end : int, init : a, f : (int,a) -> e maybe<a> ) : e a
  if start >= end then init else
    match f(start,init)
      Just(x) -> fold-while-int(unsafe-decreasing(start.inc), end, x, f)
      Nothing -> init

// ----------------------------------------------------------------------------
// 32-bit integers
// Just define the operations needed for defining the std/core interface but
// don't export any definitions here. Full operations are defined in `std/int32`.
// ----------------------------------------------------------------------------

// Convert an `:int32` to an `:int`.
pub inline extern int( i : int32 ) : int
  c  "kk_integer_from_int"
  cs inline "(new BigInteger(#1))"
  js "$std_core._int_from_int32"

// Convert an integer to an `:int32`. The number is _clamped_ to the maximal or minimum `:int32`
// value if it is outside the range of an `:int32`.
pub extern int32( i : int) : int32
  c  "kk_integer_clamp32"
  cs "Primitive.IntToInt32"
  js "$std_core._int_clamp32"

// Convenient shorthand to `int32`, e.g. `1234.i32`
pub inline fun i32( i : int ) : int32
  i.int32



// Minimal set of operations that we need in `std/core`.
inline extern (<=) : (int32,int32) -> bool  
  inline "(#1 <= #2)"
  js inline "(#1 <= #2)"

inline extern (<)  : (int32,int32) -> bool  
  inline "(#1 < #2)"
  js inline "(#1 < #2)"

inline extern (+)  : (int32,int32) -> int32 
  inline "(#1 + #2)"
  js inline "((#1 + #2)|0)"

inline extern (-)  : (int32,int32) -> int32 
  inline "(#1 - #2)"
  js inline "((#1 - #2)|0)"

inline extern is-pos( i : int32 ) : bool 
  inline "(#1>0)"

inline extern is-neg( i : int32 ) : bool 
  inline "(#1<0)"


fun incr( i : int32 ) : int32
  i + 1.int32

fun decr( i : int32 ) : int32
  i - 1.int32

// ----------------------------------------------------------------------------
// N-bit ssize_t
// Just define the operations needed for defining the std/core interface but
// don't export any definitions here.
// ----------------------------------------------------------------------------

// Convert an integer to an `:ssize_t`. The number is _clamped_ to the maximal or minimum `:ssize_t`
// value if it is outside the range of an `:ssize_t`.
pub extern ssize_t( i : int) : ssize_t
  c  "kk_integer_clamp_ssize_t" 
  cs "Primitive.IntToInt32"
  js "$std_core._int_clamp32"

// Convert an `:ssize_t` to an `:int`.
pub inline extern int( i : ssize_t ) : int
  c  "kk_integer_from_ssize_t"
  cs inline "(new BigInteger(#1))"
  js "$std_core._int_from_int32"

// Minimal set of operations that we need in `std/core`.
inline extern (<=) : (ssize_t,ssize_t) -> bool   
  inline "(#1 <= #2)"

inline extern (>=) : (ssize_t,ssize_t) -> bool   
  inline "(#1 >= #2)"

inline extern (<)  : (ssize_t,ssize_t) -> bool   
  inline "(#1 < #2)"

inline extern (+)  : (ssize_t,ssize_t) -> ssize_t 
  inline "(#1 + #2)"
  js inline "((#1 + #2)|0)"

inline extern (-)  : (ssize_t,ssize_t) -> ssize_t 
  inline "(#1 - #2)"
  js inline "((#1 - #2)|0)"

inline extern is-pos( i : ssize_t ) : bool 
  inline "(#1 > 0)"

inline extern is-neg( i : ssize_t ) : bool 
  inline "(#1 < 0)"

extern is-zero( i : ssize_t ) : bool 
  inline "(#1 == 0)"
  js inline "(#1 === 0)"

extern decr(i : ssize_t ) : ssize_t 
  inline "(#1 - 1)"

extern incr(i : ssize_t ) : ssize_t 
  inline "(#1 + 1)"


// ----------------------------------------------------------------------------
// int8
// ----------------------------------------------------------------------------

// clamp an `:int` to fit in an `:int8`.
pub extern int8( i : int) : int8
  c  "kk_integer_clamp_int8"
  cs "Primitive.IntToInt8"
  js "$std_core._int_clamp8"

// Convert an `:int8` to an `:int`.
pub inline extern int( i : int8 ) : int
  c  "kk_integer_from_int8"
  cs inline "(new BigInteger(#1))"
  js "$std_core._int_from_int32"


// clamp an `:int` to fit in an `:int8` but interpret the `:int` as an unsigned 8-bit value,
// and clamp between 0 and 255.
pub extern uint8( i : int) : int8
  c  "kk_integer_clamp_byte"
  cs "Primitive.IntToUInt8"
  js "$std_core._int_clamp_byte"

// Convert an `:int8` to an `:int` but interpret the `:int8` as an unsigned 8-bit value between 0 and 255.
pub inline extern uint( i : int8 ) : int
  c  "kk_integer_from_uint8"
  cs inline "(new BigInteger(#1 >= 0 ? #1 : 256 + #1))"
  js "$std_core._int_from_int32"


// ----------------------------------------------------------------------------
// int16
// ----------------------------------------------------------------------------

// clamp an `:int` to fit in an `:int16`.
pub extern int16( i : int) : int16
  c  "kk_integer_clamp_int16"
  cs "Primitive.IntToInt16"
  js "$std_core._int_clamp16"

// Convert an `:int16` to an `:int`.
pub inline extern int( i : int16 ) : int 
  c  "kk_integer_from_int16"
  cs inline "(new BigInteger(#1))"
  js "$std_core._int_from_int32"


// ----------------------------------------------------------------------------
// int64
// ----------------------------------------------------------------------------

// clamp an `:int` to fit in an `:int64_t`.
pub extern int64( i : int) : int64
  c  "kk_integer_clamp64"
  cs "Primitive.IntToInt64"
  js "$std_core._int_clamp64"

// Convert an `:int64_t` to an `:int`.
pub inline extern int( i : int64 ) : int
  c  "kk_integer_from_int64"
  cs inline "(new BigInteger(#1))"
  js "$std_core._int_from_int64"

// Convenient shorthand to `int64`, e.g. `1234.i64`
pub inline fun i64( i : int ) : int64
  i.int64


// ----------------------------------------------------------------------------
// intptr_t
// ----------------------------------------------------------------------------

// clamp an `:int` to fit in an `:intptr_t`. 
pub extern intptr_t( i : int) : intptr_t
  c  "kk_integer_clamp_intptr_t"
  cs "Primitive.IntToInt64"
  js "$std_core._int_clamp64"

// Convert an `:intptr_t` to an `:int`.
pub inline extern int( i : intptr_t ) : int
  c  "kk_integer_from_intptr_t"
  cs inline "(new BigInteger(#1))"
  js "$std_core._int_from_int64"



// ----------------------------------------------------------------------------
// Parse numbers
// ----------------------------------------------------------------------------

// Parse an integer using `parseInt`. If an illegal digit character is encountered the
// `default` value is returned. An empty string will also result in `default`.
pub fun parse-int-default( s : string, default : int = 0, hex : bool = False ) : int
  if s.is-empty then default else s.parse-int(hex).maybe(default)

// Parse an integer after trimming whitespace.
// If an illegal digit character is encountered `Nothing` is returned.
// An empty string will result in `Just(0)`.
// A string can start with a `-` sign for negative numbers,
// and with `0x` or `0X` for hexadecimal numbers (in which case the `hex` parameter is ignored).
pub fun parse-int( s : string, hex : bool = False) : maybe<int>
  s.trim.xparse-int(hex)

extern xparse-int( s : string, hex : bool ) : maybe<int>
  c  "kk_integer_xparse"
  cs "Primitive.IntParse"
  js "_int_parse"

// ----------------------------------------------------------------------------
// Floating point
// todo: move to std/num/float64
// ----------------------------------------------------------------------------

pub inline extern (==) : (float64,float64) -> bool  { inline "(#1 == #2)"; js inline "(#1 === #2)" }
pub inline extern (!=) : (float64,float64) -> bool  { inline "(#1 != #2)"; js inline "(#1 !== #2)" }
pub inline extern (<=) : (float64,float64) -> bool  { inline "(#1 <= #2)" }
pub inline extern (>=) : (float64,float64) -> bool  { inline "(#1 >= #2)" }
pub inline extern (<)  : (float64,float64) -> bool  { inline "(#1 < #2)" }
pub inline extern (>)  : (float64,float64) -> bool  { inline "(#1 > #2)" }
pub inline extern (+) : (float64,float64) -> float64 { inline "(#1 + #2)" }
pub inline extern (-) : (float64,float64) -> float64 { inline "(#1 - #2)" }
pub inline extern (*) : (float64,float64) -> float64 { inline "(#1 * #2)" }
pub inline extern (/) : (float64,float64) -> float64 { inline "(#1 / #2)" }
pub inline extern (%) : (float64,float64) -> float64 { c inline "fmod(#1,#2)"; inline "(#1 % #2)" }


// Is the value negative?
pub fun is-neg( d : float64 ) : bool
  d < 0.0

// Is the value positive?
pub fun is-pos( d : float64 ) : bool
  d > 0.0

// Is the value zero?
pub fun is-zero( d : float64 ) : bool
  d == 0.0

pub fun sign( d : float64 ) : order
  if d < 0.0 then Lt elif d > 0.0 then Gt else Eq

// Negate a `:float64`.
pub inline extern (~)( f : float64 ) : float64
  inline "(-#1)"  // inline so `~0.0` becomes negative zero

// convert a `:float64` to an `:int` using `round` to round to its nearest integer.
// (rounding to an even number on a tie)
// Returns `0` if the argument is not `finite?`.
pub inline extern int( f : float64 ) : int
  c  "kk_integer_from_double"
  cs "Primitive.IntDouble"
  js "$std_core._int_double"

// Returns the value `f`  raised to the power `p` .
pub inline extern (^)( f : float64, p : float64) : float64
  c inline "pow(#1,#2)"
  cs "Math.Pow"
  js "Math.pow"

// Return the absolute value of a `:float64` `f`
pub inline extern abs( f : float64 ) : float64
  c inline "kk_double_abs(#1)"
  cs "Math.Abs"
  js "Math.abs"

// Returns the smallest of two floats
pub fun min( x : float64, y : float64 ) : float64 
  if x <= y then x else y

// Returns the largest of two floats
pub fun max( x : float64, y : float64 ) : float64 
  if x >= y then x else y

// Returns the smallest element of a list of floats (or `0` for the empty list)
pub fun minimum( xs : list<float64> ) : float64
  match xs
    Nil -> 0.0
    Cons(x,xx) -> xx.foldl( x, min )

// Returns the largest element of a list of floats (or `0` for the empty list)
pub fun maximum( xs : list<float64> ) : float64
  match xs
    Nil -> 0.0
    Cons(x,xx) -> xx.foldl( x, max )

// ----------------------------------------------------------------------------
// Strings
// ----------------------------------------------------------------------------

// A `:sslice` represents a sub-slice of string and
// has a specific start position and character count. It is used
// instead of string indices to make the actual internal representation
// of strings abstract (like UTF-8 or UTF-16). String slices are
// returned by functions that find sub strings or patterns in
// in strings. Use `string:(slice : sslice) -> string` to
// create a fresh substring from a slice.
abstract struct sslice( str : string, start : int, len : int )

// Internal export for the regex module
pub fun ".new-sslice"( str :string, start: int, len : int )
  Sslice(str,start,len)

// Convert a character to a string
pub extern string : ( c : char ) -> string
  c  "kk_string_from_char"
  cs inline "Primitive.CharToString(#1)"
  js inline "_char_to_string(#1)"

// Convert a vector of characters to a string.
pub extern string : (vector<char>) -> string
  c  "kk_string_from_chars"
  cs inline "Primitive.CharsToString(#1)"
  js inline "_chars_to_string(#1)"

// Convert a string to a vector of characters.
pub extern vector : ( s : string ) -> vector<char>
  c  "kk_string_to_chars"
  cs inline "Primitive.StringToChars(#1)"
  js inline "_string_to_chars(#1)"

// Convert a string to a list of characters
pub extern list( s : string ) : total list<char>
  c  "kk_string_to_list"
  cs inline "Primitive.StringToList(#1)"
  js inline "_string_to_list(#1)"

// Convert a list of characters to a string
pub extern string( cs : list<char> ) : total string
  c  "kk_string_from_list"
  cs inline "Primitive.ListToString(#1)"
  js inline "_list_to_string(#1)"

// Are two strings equal?
// Uses exact equality between character codes.
pub inline extern (==) : (string,string) -> bool
  c  "kk_string_is_eq"
  cs inline "(#1 == #2)"
  js inline "(#1 === #2)"

// Are two strings not equal?
pub inline extern (!=) : (string,string) -> bool
  c  "kk_string_is_neq"
  inline "(#1 != #2)"
  js inline "(#1 !== #2)"

pub inline fun (==)(l1: sslice, l2: sslice ): bool
  match (l1, l2)
    (Sslice(s1, i1, f1), Sslice(s2, i2, f2)) ->
<<<<<<< HEAD
      if f1.int != f2.int then False
      elif i1.int != i2.int then False
=======
      if f1 != f2 then False
      elif i1 != i2 then False
>>>>>>> b194b713
      else s1 == s2

pub inline fun (!=)(l1: sslice, l2: sslice ): bool
  match (l1, l2)
    (Sslice(s1, i1, f1), Sslice(s2, i2, f2)) ->
<<<<<<< HEAD
      if f1.int != f2.int then True
      elif i1.int != i2.int then True
=======
      if f1 != f2 then True
      elif i1 != i2 then True
>>>>>>> b194b713
      else s1 != s2

extern string-compare : ( x : string, y : string ) -> int
  c  "kk_string_cmp_int"
  cs inline "String.Compare(#1,#2)"
  js inline "(#1===#2 ? 0 : (#1 > #2 ? 1 : -1))"

// Compare two strings.
// Uses the character codes directly for comparison
pub fun compare( x : string, y : string) : order
  string-compare(x,y).order

pub fun (>=)( x : string, y : string ) : bool { compare(x,y) > Lt }
pub fun (<=)( x : string, y : string ) : bool { compare(x,y) < Gt }
pub fun (>)( x : string, y : string ) : bool  { compare(x,y) == Gt }
pub fun (<)( x : string, y : string ) : bool  { compare(x,y) == Lt }

// Append two strings.
pub extern (++)(x : string, y : string) : string
  c "kk_string_cat"
  inline "(#1 + #2)"

// Choose a non-empty string
pub fun (||)( x : string, y : string ) : string
  if x.is-empty then y else x

// Length returns the length in the platform specific encoding (and should not be exported)
inline extern length( s : string ) : int
  c inline "kk_string_len_int(#1,kk_context())"
  cs inline "#1.Length"
  js inline "#1.length"

// O(n). Return the number of characters in a string.
pub extern count( s : string ) : int
  c  "kk_string_count_int"
  cs "Primitive.StringCount"
  js "_string_count"

// O(n). Return the number of characters in a string slice
pub extern count( slice : sslice ) : int
  c  "kk_slice_count"
  cs "Primitive.SliceCount"
  js "_sslice_count"

extern first1(s : string ) : sslice
  c  "kk_slice_first"
  cs "Primitive.SliceFirst"
  js "_sslice_first"

extern last1(s : string ) : sslice
  c  "kk_slice_last"
  cs "Primitive.SliceLast"
  js "_sslice_last"

// O(`n`). The first `n` (default = `1`) characters in a string.
pub fun first(s : string, n : int = 1) : sslice
  val slice = s.first1
  if n==1 then slice else slice.extend( n - 1 )

// O(`n`). The last `n` (default = `1`) characters in a string
pub fun last(s : string, n : int = 1) : sslice
  val slice = s.last1
  if n==1 then slice
            else slice.advance(1 - n).extend(n - 1)

// O(1). The entire string as a slice
pub fun slice( s : string ) : sslice
  Sslice(s,0,s.length)

// An empty slice
val empty = Sslice("",0,0)

// Is a slice empty?
pub fun is-empty( slice : sslice ) : bool
  !slice.len.is-pos

// An invalid slice
val invalid = Sslice("",-1,0)

// Is a slice invalid?
pub fun is-valid( slice : sslice ) : bool
  slice.start >= 0

// Is a slice not empty?
pub fun is-notempty( slice : sslice ) : bool
  slice.len.is-pos

// Return the first character of a string as a string (or the empty string)
pub fun head( s : string ) : string
  s.first.string

// Return the tail of a string (or the empty string)
pub fun tail( s : string ) : string
  s.first.after.string

// Return the common prefix of two strings (upto `upto` characters (default is minimum length of the two strings))
pub extern common-prefix(s : string, t : string, ^upto : int = -1 ) : sslice
  c  "kk_slice_common_prefix_borrow"
  cs "Primitive.SliceCommonPrefix"
  js "_sslice_common_prefix"

// O(`count`). Advance the start position of a string slice by `count` characters
// up to the end of the string.
// A negative `count` advances the start position backwards upto the first position
// in a string.
// Maintains the character count of the original slice upto the end of the string.
// For example:
//
// * `"abc".first.advance(1).string == "b"`,
// * `"abc".first.advance(3).string == ""`,
// * `"abc".last.advance(-1).string == "b"`.
//
pub extern advance( slice : sslice, ^count : int ) : sslice
  c  "kk_slice_advance_borrow"
  cs "Primitive.SliceAdvance"
  js "_sslice_advance"

// O(`count`). Extend a string slice by `count` characters up to the end of the string.
// A negative `count` shrinks the slice up to the empty slice.
// For example:
//
// * `"abc".first.extend(1).string == "ab"`
// * `"abc".last.extend(-1).string == ""`
//
pub extern extend( slice : sslice, ^count : int ) : sslice
  c  "kk_slice_extend_borrow"
  cs "Primitive.SliceExtend"
  js "_sslice_extend"

// O(1). Return the string slice from the start of a string up to the
// start of `slice` argument.
pub fun before(slice : sslice) : sslice
  val Sslice(s,start,_len) = slice
  Sslice(s,0,start)

// O(1). Return the string slice from the end of `slice` argument
// to the end of the string.
pub fun after(slice : sslice) : sslice
  val Sslice(s,start,len) = slice
  Sslice(s,start+len,s.length - (start+len))

// O(n). Copy the `slice` argument into a fresh string.
// Takes O(1) time if the slice covers the entire string.
pub extern string( slice : sslice ) : string
  c  "kk_slice_to_string"
  cs "Primitive.SliceToString"
  js "_slice_to_string"

// If the slice is not empty,
// return the first character, and a new slice that is advanced by 1.
pub extern next( slice : sslice ) : maybe<(char,sslice)>
  c  "kk_slice_next"
  cs "Primitive.SliceNext"
  js "_sslice_next"

pub fun substr( slice: sslice, start : int, end : int ): sslice
  val Sslice(s, st, len) = slice
<<<<<<< HEAD
  val newst = st.int + start
  val newLen = end - start
  if newst + newLen > len.int then
    Sslice(s, newst.ssize_t, (len.int - start).ssize_t)
  else
    Sslice(s, newst.ssize_t, newLen.ssize_t) 
=======
  val newst = st + start
  val newLen = end - start
  if newst + newLen > len then
    Sslice(s, newst, len - start)
  else
    Sslice(s, newst, newLen) 
>>>>>>> b194b713

// Apply a function for each character in a string slice.
// If `action` returns `Just`, the function returns immediately with that result.
pub fun foreach-while( slice : sslice, action : (c : char) -> e maybe<a> ) : e maybe<a>
  match slice.next
    Nothing -> Nothing
    Just((c,rest)) ->
      match action(c)
        Nothing -> foreach-while(unsafe-decreasing(rest),action)
        res     -> res


// Apply a function for each character in a string slice.
pub fun foreach( slice : sslice, action : (c:char) -> e ()) : e () 
  foreach-while( slice ) fn(c)
    action(c)
    Nothing
  ()

// Does string `s`  contain the string `sub`  ?
inline extern xindex-of(s : string, sub : string ) : ssize_t
  c inline "kk_string_index_of1(#1,#2,kk_context())"
  cs inline "((#1).IndexOf(#2) + 1)"
  js inline "((#1).indexOf(#2) + 1)"

// O(n). If it occurs, return the position of substring `sub` in `s`, tupled with
// the position just following the substring `sub`.
pub fun find( s : string, sub : string ) : maybe<sslice>
  val i = s.xindex-of(sub)
  if i.is-zero then Nothing else Just(Sslice(s,i.decr.int,sub.length))

// Does string `s`  contain the string `sub`  ?
inline extern xlast-index-of(s : string, sub : string ) : ssize_t
  c inline "kk_string_last_index_of1(#1,#2,kk_context())"
  cs inline "(#1.LastIndexOf(#2) + 1)"
  js inline "((#1).lastIndexOf(#2) + 1)"

// Return the last index of substring `sub` in `s` if it occurs.
pub fun find-last( s : string, sub : string ) : maybe<sslice>
  val i = s.xlast-index-of(sub)
  if i.is-zero then Nothing else Just(Sslice(s,i.decr.int,sub.length))

inline extern xstarts-with: (s : string, pre : string ) -> bool
  c  "kk_string_starts_with"
  cs inline "#1.StartsWith(#2)"
  js inline "(#1.substr(0,#2.length) === #2)"

// Is `pre`  a prefix of `s`? If so, returns a slice
// of `s` following `pre` up to the end of `s`.
pub fun starts-with( s : string, pre : string ) : maybe<sslice>
  if xstarts-with(s,pre)
    then Just(Sslice(s,pre.length,s.length - pre.length))
    else Nothing

extern xends-with: (s : string, post : string ) -> bool
  c  "kk_string_ends_with"
  cs inline "#1.EndsWith(#2)"
  js inline "((#1).indexOf(#2, (#1).length - (#2).length) !== -1)"

// Does string `s`  end with `post`?
// If so, returns a slice of `s` from the start up to the `post` string at the end.
pub fun ends-with( s : string, post : string ) : maybe<sslice>
  if (xends-with(s,post))
    then Just(Sslice(s,0,s.length - post.length))
    else Nothing

// Does string `s`  contain the string `sub`  ?
pub inline extern contains: (s : string, sub : string ) -> bool
  c  "kk_string_contains"
  cs inline "((#1).Contains(#2))"
  js inline "((#1).indexOf(#2) >= 0)"

// Concatenate a vector of strings
pub inline extern join: (v : vector<string> ) -> string
  c  "kk_string_join"
  cs "String.Concat"
  js inline "((#1).join(''))"

// Concatenate a vector of strings with a separator `sep`
pub inline extern join: (v : vector<string>, sep : string ) -> total string
  c  "kk_string_join_with"
  cs "Primitive.Concat"
  js inline "((#1).join(#2))"

// Truncate a string to `count` characters.
pub fun truncate( s : string, count : int ) : string
  s.first.extend(count - 1).string

// Trim off a substring `sub` while `s` starts with that string.
pub fun trim-left( s : string, sub : string ) : string
  if sub.is-empty return s
  match s.starts-with(sub)
    Just(slice) -> trim-left(unsafe-decreasing(slice.string),sub)
    Nothing -> s

// Trim off a substring `sub` while `s` ends with that string.
pub fun trim-right( s : string, sub : string ) : string
  if sub.is-empty return s
  match s.ends-with(sub)
    Just(slice) -> trim-right(unsafe-decreasing(slice.string),sub)
    Nothing -> s

extern repeatz( s : string, n : ssize_t ) : string
  c  "kk_string_repeat"
  cs "Primitive.Repeat"
  js "_string_repeat"

// Repeat a string `n` times
pub fun repeat( s : string, ^n : int ) : string
  repeatz(s,n.ssize_t)

// Convert a `:maybe` string to a string using the empty sting for `Nothing`
pub fun string( ms : maybe<string> ) : string
  match ms
    Nothing -> ""
    Just(s) -> s

// Is a string empty?
pub fun is-empty( s : string ) : bool
  s == ""

// Is a string not empty?
pub fun is-notempty( s : string ) : bool
  s != ""

// Transform a string to a maybe type, using `Nothing` for an empty string
pub fun maybe( s : string ) : maybe<string>
  if s.is-empty then Nothing else Just(s)

inline extern splitv( s : string,  sep : string ) : vector<string>
  c  "kk_string_splitv"
  cs inline "(#1.Split(new String[]{#2}, StringSplitOptions.None))"
  js inline "((#1).split(#2))"

inline extern splitv( s : string,  sep : string, n : ssize_t ) : vector<string>
  c  "kk_string_splitv_atmost"
  cs inline "#1.Split(new String[]{#2},#3, StringSplitOptions.None)"
  js inline "(#1).split(#2, #3)"

// Split a string into parts that were delimited by `sep`. The delimeters are not included in the results.
// For example: `split("1,,2",",") == ["1","","2]`
pub fun split( s : string, sep : string ) : list<string>
  splitv(s,sep).list

// Split a string into at most `n` parts that were delimited by a string `sep`. The delimeters are not included in the results (except for possibly the final part).
// For example: `split("1,2,3",",",2) == ["1","2,3"]`
pub fun split( s : string, sep: string, ^n : int) : list<string>
  splitv(s,sep,n.ssize_t).list

// Replace every occurrence of `pattern` to `repl` in a string.
pub inline extern replace-all( s : string, pattern : string, repl : string ) : string
  c  "kk_string_replace_all"
  cs inline "(#1).Replace(#2,#3)"
  js inline r"(#1).replace(new RegExp((#2).replace(/[\\\$\^*+\-{}?().]/g,'\\$&'),'g'),#3)"

// Count occurences of `pattern` in a string.
pub inline extern count( s : string, pattern : string ) : int
  c  "kk_string_count_pattern"
  cs inline "Primitive.Count(#1,#2)"
  js inline r"((#2) ? ((#1).match(new RegExp((#2).replace(/[\\\$\^*+\-{}?().]/g,'\\$&'),'g'))||[]).length : 0)"

// Apply a function `f` to each character in a string
pub fun map( s : string, f : char -> e char ) : e string
  s.list.map(f).string // todo: optimize

// Invoke a function for each character in a string.
// If `action` returns `Just`, the function returns immediately with that result.
pub fun foreach-while( s : string, action : (c:char) -> e maybe<a> ) : e maybe<a>
  s.slice.foreach-while(action)

// Invoke a function for each character in a string
pub fun foreach( s : string, action : (c:char) -> e () ) : e ()
  s.slice.foreach(action)

// Return the first character of a string (or `Nothing` for the empty string).
pub fun head-char( s : string ) : maybe<char>
  s.foreach-while( Just )

// Invoke a function for each character in a string
//fun foreach( s : string, f : char -> e () ) : e ()
//  s.list.foreach(f)  // todo: optimize
//

// Count the number of times a predicate is true for each character in a string
pub fun count( s : string, pred : (char) -> e bool ) : e int
  var cnt := 0
  s.foreach fn(c)
    if mask<local>{pred(c)} then cnt := cnt+1
  cnt

// Split a string into a list of lines
pub fun lines( s : string ) : list<string>
  s.split("\n")

// Join a list of strings with newlines
pub fun unlines( xs : list<string> ) : string
  xs.join("\n")

// Convert a string to upper-case
pub extern to-upper : (s : string) -> string
  c "kk_string_to_upper"
  cs inline "(#1).ToUpper()"
  js inline "(#1).toUpperCase()"

// Convert a string to lower-case
pub extern to-lower : (s : string) -> string
  c "kk_string_to_lower"
  cs inline "(#1).ToLower()"
  js inline "(#1).toLowerCase()"

// Convert the first character of a string to uppercase.
pub fun capitalize( s : string ) : string
  s.first.string.to-upper ++ s.first.after.string

// Right-align a string to width `width`  using `fill`  (default is a space) to fill from the left.
pub fun pad-left( s : string, ^width : int, fill : char = ' ') : string
  val w = width
  val n = s.length
  if w <= n
    then s
    else fill.string.repeat( w - n ) ++ s

// Left-align a string to width `width`  using `fill`  (default is a space) to fill on the right.
pub fun pad-right( s : string, ^width : int, fill : char = ' ') : string
  val w = width
  val n = s.length
  if w <= n
    then s
    else s ++ fill.string.repeat(w - n)

// Trim whitespace on the left and right side of a string
pub fun trim( s : string ) : string
  s.trim-left.trim-right

// Trim the starting white space of a string
pub inline extern trim-left( s : string ) : string
  c  "kk_string_trim_left"
  cs inline "(#1).TrimStart()"
  js inline "((#1).replace(/^\\s\\s*/,''))"

// Trim the ending white space of a string.
pub inline extern trim-right( s : string ) : string
  c  "kk_string_trim_right"
  cs inline "(#1).TrimEnd()"
  js inline "((#1).replace(/\\s+$/,''))"


// ----------------------------------------------------------------------------
//  Vectors
// ----------------------------------------------------------------------------

// Return the element at position `index`  in vector `v`  without bounds check!
inline extern unsafe-idx( ^v : vector<a>, index : ssize_t ) : total a
  c  "kk_vector_at_borrow"
  cs inline "(#1)[#2]"
  js inline "(#1)[#2]"

inline extern unsafe-assign : forall<a> ( v : vector<a>, i : ssize_t, x : a ) -> total ()
  c "kk_vector_unsafe_assign"
  cs inline "(#1)[#2] = #3"
  js inline "(#1)[#2] = #3"

inline extern unsafe-vector : forall<a> ( n : ssize_t ) -> total vector<a>
  c  inline "kk_vector_alloc_uninit(#1,NULL,kk_context())"
  cs inline "(new ##1[#1])"
  js inline "Array(#1)"

// Return the element at position `index`  in vector `v` . Raise an out of bounds exception if `index < 0`  or `index >= v.length` .
pub inline extern []( ^v : vector<a>, ^index : int ) : exn a
  c "kk_vector_at_int_borrow"
  cs inline "(#1)[Primitive.IntToInt32(#2)]"
  js inline "$std_core._vector_at(#1,#2)"

// Return the element at position `index` in vector `v`, or `Nothing` if out of bounds
pub fun at( ^v : vector<a>, ^index : int ) : maybe<a>
  val idx = index.ssize_t
  if v.lengthz <= idx then Nothing else Just(unsafe-idx(v,idx))

// Return the length of a vector.
pub fun length( ^v : vector<a> ) : int
  v.lengthz.int

inline extern lengthz( ^v : vector<a> ) : ssize_t
  c  "kk_vector_len_borrow"
  cs inline "((#1).Length)"
  js inline "((#1).length)"

// Create a new vector of length `n`  with initial elements `default` .
pub fun vector( ^n : int, default : a) : vector<a>
  vector-initz(n.ssize_t, fn(_i){ default } )

// Create a new vector of length `n`  with initial elements given by function `f` .
pub fun vector-init( ^n : int, f : int -> a ) : vector<a>
  vector-initz( n.ssize_t, fn(i) { f(i.int) } )

// Create a new vector of length `n`  with initial elements given by function `f` .
extern vector-initz(n : ssize_t, f : ssize_t -> a) : vector<a>
  c "kk_vector_init"
  cs inline "Primitive.NewArray<##1>(#1,#2)"
  js inline "_vector(#1,#2)"

// Create an empty vector.
pub inline extern vector : forall<a> () -> vector<a>
  c inline "kk_vector_empty()"
  cs inline "new ##1[0]"
  js inline "[]"

// Invoke a function `f` for each element in a vector `v`
pub fun foreach( v : vector<a>, f : (a) -> e () ) : e ()
  v.foreach-indexedz( fn(_,x) { f(x) })

// Invoke a function `f` for each element in a vector `v`
pub fun foreach-indexed( v : vector<a>, f : (int,a) -> e () ) : e ()
  foreach-indexedz( v, fn(i,x) { f(i.int,x) } )

fun foreach-indexedz( v : vector<a>, f : (ssize_t,a) -> e () ) : e ()
  forz( 0.ssize_t, v.lengthz.decr ) fn(i)
    f(i,v.unsafe-idx(i))

// Invoke a function `f` for each element in a vector `v`.
// If `f` returns `Just`, the iteration is stopped early and the result is returned.
pub fun foreach-while( v : vector<a>, f : a -> e maybe<b> ) : e maybe<b>
  for-whilez( 0.ssize_t, v.lengthz.decr ) fn(i)
    f(v.unsafe-idx(i))

// Apply a total function `f` to each element in a vector `v`
pub fun map( v : vector<a>, f : a -> e b ) : e vector<b>
  val w = unsafe-vector(v.length.ssize_t)
  v.foreach-indexedz fn(i,x)
    unsafe-assign(w,i,f(x))
  w

// Convert a vector to a list.
pub fun list( v : vector<a> ) : list<a>
  v.vlist

// Convert a vector to a list with an optional tail.
pub extern vlist( v : vector<a>, tail : list<a> = [] ) : list<a>
  c  "kk_vector_to_list"
  cs inline "Primitive.VList<##1>(#1,#2)"
  js inline "_vlist(#1,#2)"

// Convert a list to a vector.
pub fun vector( xs : list<a> ) : vector<a>
  xs.unvlist

pub extern unvlist( xs : list<a> ) : vector<a>
  c  "kk_list_to_vector"
  cs inline "Primitive.UnVList<##1>(#1)"
  js inline "_unvlist(#1)"


// ----------------------------------------------------------------------------
// Delayed values
// ----------------------------------------------------------------------------

// Delayed (or _lazy_) values are computed (with effect `:e`) only the first time
// `force` is called and cached afterwards.
abstract type delayed<e,a>
  con Delay( dref : ref<global,either<() -> e a,a>> )

// Create a new `:delayed` value.
pub fun delay( action : () -> e a ) : delayed<e,a>
  unsafe-total
    Delay(ref(Left(action)))

// Force a delayed value; the value is computed only on the first
// call to `force` and cached afterwards.
pub fun force( delayed : delayed<e,a> ) : e a
  unsafe-total
    val r = delayed.dref
    match !r
      Right(x) -> x
      Left(action) ->
        val x = (inject-st{mask<div>(action)})()
        r := Right(x)
        x

// ----------------------------------------------------------------------------
// Show
// ----------------------------------------------------------------------------

// Generic show: shows the internal representation of an object as a string
// Note: this breaks parametricity so it should not be pub
extern gshow : forall<a> a -> string
  c "kk_show_any"
  cs inline "#1.ToString()"
  js inline "#1.toString()"

// Convert an `:int` to a string
pub extern show( i : int ) : string
  c "kk_integer_to_string"
  cs inline "#1.ToString()"
  js inline "#1.toString()"

extern int-show-hex(i:int,use-capitals:bool) : string
  c "kk_integer_to_hex_string"
  cs "Primitive.IntShowHex"
  js "_int_showhex"

// Show an `:int` as a hexadecimal value.\
// The `width`  parameter specifies how wide the hex value is where `"0"`  is used to align.\
// The `use-capitals` parameter (= `True`) determines if captical letters should be used to display the hexadecimal digits.\
// The `pre` (=`"0x"`) is an optional prefix for the number (goes between the sign and the number).
pub fun show-hex( i : int, width : int = 1, use-capitals : bool = True, pre : string = "0x" )
  (if i<0 then "-" else "") ++ pre ++ int-show-hex(i.abs,use-capitals).pad-left(width,'0')

 
// Show a `:float64` as a string.
// If `d >= 1.0e-5` and `d < 1.0e+21`, `show-fixed` is used and otherwise `show-exp`.
// Default `precision` is `-17`.
pub fun show( d : float64, precision : int = -17 ) : string
  val dabs = d.abs
  if dabs >= 1.0e-5 && dabs < 1.0e+21
    then show-fixed(d,precision)
    else show-exp(d,precision)

// Show a `:float64` fixed-point notation.
// The optional `precision` (= `-2`) specifies the maximum precision.
// If `>=0` it specifies the number of digits behind the dot (up to `20` max).
// If negative, then at most the absolute value of `precision` digits behind the dot are used.
// This may still show a number in exponential notation if the it is too small or large,
// in particular, for  a `d` where `d > 1.0e21` or `d < 1.0e-15`, or if
// `precision.abs > 17`, the `show-exp` routine is used.
pub fun show-fixed( d : float64, precision : int = -2 ) : string
  val dabs = d.abs
  if dabs < 1.0e-15 || dabs > 1.0e+21
    then show-exp(d,precision)
    else show-fixedx(d, precision.int32)

extern show-fixedx( d : float64, prec : int32 ) : string
  c  "kk_double_show_fixed"
  cs "Primitive.DoubleShowFixed"
  js "_double_show_fixed"

// Show a `:float64` in exponential (scientific) notation.
// The optional `precision` (= `-17`) specifies the precision.
// If `>=0` it specifies the number of digits behind the dot (up to `17` max).
// If negative, then at most the absolute value of `precision` digits behind the dot are used.
pub fun show-exp( d : float64, precision : int = -17 )
  show-expx(d,precision.int32)

extern show-expx( d : float64, prec : int32 ) : string
  c  "kk_double_show_exp"
  cs "Primitive.DoubleShowExp"
  js "_double_show_exp"

// Show a character as a string
fun show-char( c : char ) : string

  if c < ' ' || c > '~' then
    if c == '\n' then "\\n"
    elif c == '\r' then "\\r"
    elif c == '\t' then "\\t"
    elif c.int <= 0xFF then "\\x" ++ c.int.show-hex(2,pre="")
    elif c.int <= 0xFFFF then "\\u" ++ c.int.show-hex(4,pre="")
    else "\\U" ++ c.int.show-hex(6,pre="")
  else
    if c == '\'' then "\\'"
    elif c == '\"' then "\\\""
    elif c == '\\' then "\\\\"
    else c.string

// Show a `:char` as a character literal
pub fun show( c : char ) : string
  "'" ++ c.show-char ++ "'"

// Show a string as a string literal
pub noinline fun show( s : string ) : string 
  "\"" ++ s.list.map(show-char).join ++ "\""

// Convert a `:bool` to a string
pub fun show( b : bool ) : string 
  if b then "True" else "False"

// Convert a unit value `()` to a string
pub fun show( u : () ) : string  
  "()"

// Show an `:sslice` as a string literal
pub fun show( s : sslice ) : string 
  s.string.show

// Convert a list to a string
pub fun show-list( xs : list<a>, show-elem : (a) -> e string ) : e string
  "[" ++ xs.map(show-elem).join(",") ++ "]"

pub fun show( xs : list<string> ) : string
  show-list(xs,show)

pub fun show( xs : list<int> ) : string
  show-list(xs,show)

pub fun show( xs : list<bool> ) : string
  show-list(xs,show)

pub fun show-tuple( x : (a,b), showfst : a -> e string, showsnd : b -> e string ) : e string
  "(" ++ x.fst.showfst ++ "," ++ x.snd.showsnd ++ ")"


// ----------------------------------------------------------------------------
// Print to the console
// ----------------------------------------------------------------------------

// Generic print routine: prints the internal representation as a string to the console, including a final newline character.
// Note: this breaks parametricity so it should not be pub
fun gprintln( x : a ) : console ()
  println( x.gshow )

// Generic print routine: prints the internal representation as a string to the console,
// including a final newline character.
// Note: this breaks parametricity so it should not be pub
fun gprint( x : a ) : console ()
  print( x.gshow )

noinline val redirect : ref<global,maybe<(string) -> console ()>> =
  unsafe-total { ref(Nothing) }

// redirect `print` and `println` calls to a specified function.
noinline fun print-redirect( print : (msg : string) -> console () ) : io ()
  redirect := Just(print)

// Print a string to the console, including a final newline character.
extern xprintsln(s : string) : console ()
  c  "kk_println"
  cs "Console.WriteLine"
  js "_println"

// Print a string to the console
extern xprints( s : string) : console ()
  c  "kk_print"
  cs "Console.Write"
  js "_print"

// _Unsafe_. This function removes the non-termination effect (`:div`) from the effect of an action
pub inline extern unsafe-nostate( action : () -> <st<h>,console> a ) : (() -> console a) 
  inline "#1"

noinline fun prints( s : string ) : console ()
  (unsafe-nostate
    match !redirect
      Nothing -> xprints(s)
      Just(f) -> f(s)
  )()

noinline fun printsln( s : string ) : console ()
  (unsafe-nostate
    match !redirect
      Nothing -> xprintsln(s)
      Just(f) -> f(s ++ "\n")
  )()

// Print a string to the console.
pub fun print(s : string)  
  prints(s)

// Print an integer to the console.
pub fun print(i : int)     
  prints(show(i))

// Print a float64 to the console.
pub fun print(d : float64)  
  prints(show(d))

// Print a boolean to the console
pub fun print( b : bool )  
  prints(show(b))

// Print a character to the console.
pub fun print(c : char)    
  prints(c.string)

// Print a unit value to the console
pub fun print( u : () )  
  prints(show(()))

// Print a string to the console, including a final newline character.
pub fun println(s : string)  
  printsln(s)

// Print an integer to the console, including a final newline character.
pub fun println(i : int)     
  printsln(show(i))

// Print a float64 to the console, including a final newline character.
pub fun println(d : float64)  
  printsln(show(d))

// Print a boolean to the console, including a final newline character
pub fun println( b : bool )  
  printsln(show(b))

// Print a character to the console, including a final newline character.
pub fun println(c : char)    
  printsln(c.string)

// Print a unit value to the console, including a final newline character
pub fun println( u : () )  
  printsln(show(()))


// ----------------------------------------------------------------------------
// Trace, assert, todo
// ----------------------------------------------------------------------------

extern xtrace : ( message : string ) -> ()
  c  "kk_trace"
  cs "Primitive.Trace"
  js "_trace"

extern xtrace-any : forall<a> ( message: string, x : a ) -> ()
  c  "kk_trace_any"
  cs "Primitive.TraceAny"
  js "_trace_any"

val trace-enabled : ref<global,bool> = unsafe-total{ ref(True) }

// Trace a message used for debug purposes.
// The behaviour is system dependent. On a browser and node it uses
// `console.log`  by default.
// Disabled if `notrace` is called.
pub fun trace( message : string ) : ()
  unsafe-total
    if !trace-enabled then xtrace(message)

pub fun trace-any( message : string, x : a ) : ()
  unsafe-total
    if !trace-enabled then xtrace-any(message,x)

// Disable tracing completely.
pub noinline fun notrace() : st<global> ()
  trace-enabled := False

extern unsafe-assert-fail( msg : string ) : ()
  c "kk_assert_fail"
  js inline "function() { throw new Error(\"assertion failed: \" + #1) }()"

pub fun assert( message : string, condition : bool ) : ()   // Compiler removes assert calls in optimized builds
  if !condition then unsafe-assert-fail(message)  


// ----------------------------------------------------------------------------
// Exceptions
// ----------------------------------------------------------------------------

// The `:named` effect is the default umbrella effect for named effects
pub type nmd :: X

pub type scope :: S -> X

// Exceptions
pub effect exn
  // Throw an exception
  ctl throw-exn( exn : exception ) : a

pub fun ".default-exn"(action)
  handle( action )
    final ctl throw-exn( exn : exception )
      "uncaught exception: ".prints
      show(exn).println

// The exception data type
pub struct exception( message :string, info :exception-info )

// Exception information
pub open type exception-info
  ExnError      // Generic error
  ExnAssert
  ExnTodo
  ExnRange
  ExnPattern( location : string, definition : string )
  ExnSystem( errno : int )
  ExnInternal( name : string )

// Show the exception message
pub fun show( exn : exception ) : string
  exn.message

// Throw an exception with a specified message.
pub fun throw( message: string, info : exception-info = ExnError ) : exn a
  throw-exn(Exception(message,info))

// Raise a pattern match exception. This is function is used internally by the
// compiler to generate error messages on pattern match failures.
pub fun error-pattern(location : string, definition : string) : exn a
  throw(location ++ (if definition.is-empty then "" else (": " ++ definition)) ++ ": pattern match failure",
         ExnPattern(location,definition))

// Catch any exception raised in `action` and handle it.
// Use `on-exn` or `on-exit` when appropiate.
pub fun try( action : () -> <exn|e> a, hndl: exception -> e a ) : e a
  with final ctl throw-exn(exn) hndl(exn)
  action()

// _Deprecated_; use `try` instead. Catch an exception raised by `throw` and handle it.
// Use `on-exn` or `on-exit` when appropiate.
pub fun catch( action : () -> <exn|e> a, hndl: exception -> e a) : e a
  try(action,hndl)

// An `:error` type represents a first-class exception result.
pub type error<a>
  Error( exception : exception )
  Ok( result : a )

// Transform an exception effect to an  `:error` type.
pub fun try( action : () -> <exn|e> a ) : e error<a>
  try({ Ok(action()) }, fn(exn){ Error(exn) })

// Return a default value when an exception is raised
pub fun try-default( value : a , action : () -> <exn|e> a ) : e a
  try( action, fn(_) { value })

// Transform an `:error` type back to an `exn` effect.
pub fun untry( err : error<a> ) : exn a
  match err
    Error(exn) -> throw-exn(exn)
    Ok(x)      -> x

// Transform an `:error` type back to an `exn` effect.
pub fun exn( err : error<a> ) : exn a
  untry(err)

// Use default value `def` in case of an error.
pub fun default( t : error<a>, def : a ) : a
  match t
    Error  -> def
    Ok(x)  -> x

// Transform an `:error` type to a `:maybe` value.
pub fun maybe( t : error<a> ) : maybe<a>
  match t
    Error  -> Nothing
    Ok(x)  -> Just(x)

// Transform an `:error` type to an `:either` value.
pub fun either( t : error<a> ) : either<exception,a>
  match t
    Error(exn) -> Left(exn)
    Ok(x)      -> Right(x)

/*
// Set a `hndler` that is called only when an exception is raised in the `action` block.
pub fun on-exn( hndler : exception -> <exn|e> (), action : () -> <exn|e> a ) : <exn|e> a
  // prim-try-some( action, fn(exn){ hndler(exn); throw(exn) })
  match mask<exn>{ try(action) }
    TryOk(x)    { x
    TryExn(exn) { hndler(exn); throw(exn)

*/
// Set a `hndler` that is always called when the `action` finishes (either normally or with an exception).
pub fun on-exit( hndler : () -> e (), action : () -> e a ) : e a
  finally(hndler,action)

// ----------------------------------------------------------------------------
// Null is used for external interfaces
// ----------------------------------------------------------------------------

// Abstract type used for passing `null` values to external functions
pub type null<a>

// Unsafe: transform any type to a `null` type; used internally by the compiler.
pub extern ".null-any"(x : a) : null<a>
  c  inline "(kk_box_is_null(#1) ? kk_datatype_null() : kk_datatype_unbox(#1))"
  cs inline "#1"
  js inline "(#1==null ? null : #1)"  // undefined -> null

// Transform a `:maybe` type to a `:null` type (using `null` for `Nothing`).
pub extern null(x : maybe<a>) : null<a>
  c  inline "(kk_std_core_types__is_Nothing(#1,kk_context()) ? kk_datatype_null() : kk_datatype_unbox((#1)._cons.Just.value) /* kk_datatype_unbox(kk_datatype_unjust(#1,kk_context())) */ )"
  cs inline "(#1.tag_ == __std_core._maybe_Tag.Nothing ? default(##1) : #1.@value)"
  js inline "(#1==null ? null : #1.value)"

// Transform a `:null` type to a `:maybe` type. Note that it is not
// always the case that `id(x) == maybe(null(x))` (e.g. when `x = Just(Nothing)`).
pub extern maybe( n : null<a> ) : maybe<a>
  c  inline "(kk_datatype_is_null(#1) ? kk_std_core_types__new_Nothing(kk_context()) : kk_std_core_types__new_Just(kk_datatype_box(#1),kk_context()))"
  cs inline "(EqualityComparer<##1>.Default.Equals(#1,default(##1)) ? __std_core._maybe<##1>.Nothing_ : new __std_core._maybe<##1>(#1))"
  js inline "(#1==null ? $std_core_types.Nothing : $std_core_types.Just(#1))"

// Cast a integer that is zero to a null
pub fun null( i : int ) : null<int>
    i.maybe.null

// Cast an empty string a null
pub fun null( s : string ) : null<string>
    s.maybe.null

// Cast a boolean `False` to null
pub fun null( b : bool ) : null<()>
    b.maybe.null

// val null-const : forall<a> null<a> = null(Nothing)

// ----------------------------------------------------------------------------
// Main
// ----------------------------------------------------------------------------

// Used by the compiler to wrap main console applications
pub extern main-console : forall<a,e> ( main : () -> e a ) -> e a
  c "kk_main_console"
  cs inline "Primitive.MainConsole<##1>(#1)"
  js inline "(#1)()"

// ----------------------------------------------------------------------------
// References
// ----------------------------------------------------------------------------

pub inline extern inject-local<a,h,e>( action : () -> e a ) : total (() -> <local<h>|e> a)  
  inline "#1"
  
// Assign to an entry in a local `:vector` variable.
pub inline extern []( ^self : local-var<s,vector<a>>, ^index : int, assigned : a ) : <local<s>,exn|e> ()
  c  "kk_ref_vector_assign_borrow"
  cs inline "(#1)[(int)#2] = #3"
  js inline "(#1)[#2] = #3"

// Given a total function to calculate a value `:a`, return
// a total function that only calculates the value once and then
// returns the cached result.
pub fun once( calc : () -> a ) : (() -> a)
  unsafe-total
    val r = ref(Nothing)
    return fn()
      unsafe-total
        match !r
          Just(x) -> x
          Nothing ->
            val x = calc()
            r := Just(x)
            x


// ----------------------------------------------------------------------------
// Unsafe
// ----------------------------------------------------------------------------

// _Unsafe_. This function removes the exception effect (`:exn`) from the effect of an action
pub fun unsafe-no-exn( action : () -> <exn|e> a ) : e a
  unsafe-total( action )



// ----------------------------------------------------------------------------
// Non determinism
// ----------------------------------------------------------------------------

noinline val unique-count : ref<global,int> = unsafe-total{ ref(0) }

// Returns a unique integer (modulo 32-bits).
pub fun unique() : ndet int
  unsafe-total
    val u = !unique-count
    unique-count := u+1
    u

// ----------------------------------------------------------------------------
// Control
// ----------------------------------------------------------------------------

// The `while` fun executes `action`  as long as `pred`  is `true`.
pub fun while( predicate : () -> <div|e> bool, action : () -> <div|e> () ) : <div|e> ()
  if predicate() then
    action()
    while(predicate, action)

// The `repeat` fun executes `action`  `n`  times.
pub fun repeat( ^n : int, action : () -> e () ) : e ()
  for(1,n) fn(i) 
    action()

// Executes `action`  for each integer between `start`  upto `end`  (including both `start`  and `end` ).
// If `start > end`  the function returns without any call to `action` .
pub fun for( ^start: int, end : int, action : (int) -> e () ) : e ()
  fun rep( ^i : int )
    if i <= end then
      action(i)
      rep(unsafe-decreasing(i.inc))
  rep(start)

// Executes `action`  for each integer between `start`  upto `end`  (including both `start`  and `end` ).
// If `start > end`  the function returns without any call to `action` .
fun forz( start: ssize_t, end : ssize_t, action : (ssize_t) -> e () ) : e ()
  fun rep( i : ssize_t )
    if i <= end then
      action(i)
      rep(unsafe-decreasing(i.incr))
  rep(start)

// Executes `action`  for each integer between `start`  upto `end`  (including both `start`  and `end` ).
// If `start > end`  the function returns without any call to `action` .
// If `action` returns `Just`, the iteration is stopped and the result returned
pub fun for-while( start: int, end : int, action : (int) -> e maybe<a> ) : e maybe<a>
  fun rep( i : int )
    if i <= end then
      match action(i)
        Nothing -> rep(unsafe-decreasing(i.inc))
        Just(x) -> Just(x)
    else Nothing
  rep(start)

// Executes `action`  for each integer between `start`  upto `end`  (including both `start`  and `end` ).
// If `start > end`  the function returns without any call to `action` .
// If `action` returns `Just`, the iteration is stopped and the result returned
fun for-whilez( start: ssize_t, end : ssize_t, action : (ssize_t) -> e maybe<a> ) : e maybe<a>
  fun rep( i : ssize_t )
    if i <= end then
      match action(i)
        Nothing -> rep(unsafe-decreasing(i.incr))
        Just(x) -> Just(x)
    else Nothing
  rep(start)

// Return the host environment: `dotnet`, `browser`, `webworker`, `node`, or `libc`.
pub extern host() : ndet string
  c "kk_get_host"
  cs inline "\"dotnet\""
  js inline "_host"

/*
// .open is used in the compiler to open up closed effects.
// Usually simplified away but still present if --no-simplify flag is given
pub inline extern ".open"<e1 :: E, e2 :: E, a, b>( x : a ) : total b
  inline "#1"
*/

// Magic casting to the `:any` type.
pub inline extern ".toany"( x : a ) : any
  inline "#1"
  cs inline "(object)(#1)"

// Internal: used for value effects
// TODO: revisit value effects codegen
pub alias value<a> = a

// Internal: used for value effects
// TODO: revisit value effects codegen
pub extern phantom<a>() : a
  c inline "kk_box_null()"
  inline "undefined"
<|MERGE_RESOLUTION|>--- conflicted
+++ resolved
@@ -1420,25 +1420,15 @@
 pub inline fun (==)(l1: sslice, l2: sslice ): bool
   match (l1, l2)
     (Sslice(s1, i1, f1), Sslice(s2, i2, f2)) ->
-<<<<<<< HEAD
-      if f1.int != f2.int then False
-      elif i1.int != i2.int then False
-=======
       if f1 != f2 then False
       elif i1 != i2 then False
->>>>>>> b194b713
       else s1 == s2
 
 pub inline fun (!=)(l1: sslice, l2: sslice ): bool
   match (l1, l2)
     (Sslice(s1, i1, f1), Sslice(s2, i2, f2)) ->
-<<<<<<< HEAD
-      if f1.int != f2.int then True
-      elif i1.int != i2.int then True
-=======
       if f1 != f2 then True
       elif i1 != i2 then True
->>>>>>> b194b713
       else s1 != s2
 
 extern string-compare : ( x : string, y : string ) -> int
@@ -1596,21 +1586,12 @@
 
 pub fun substr( slice: sslice, start : int, end : int ): sslice
   val Sslice(s, st, len) = slice
-<<<<<<< HEAD
-  val newst = st.int + start
-  val newLen = end - start
-  if newst + newLen > len.int then
-    Sslice(s, newst.ssize_t, (len.int - start).ssize_t)
-  else
-    Sslice(s, newst.ssize_t, newLen.ssize_t) 
-=======
   val newst = st + start
   val newLen = end - start
   if newst + newLen > len then
     Sslice(s, newst, len - start)
   else
     Sslice(s, newst, newLen) 
->>>>>>> b194b713
 
 // Apply a function for each character in a string slice.
 // If `action` returns `Just`, the function returns immediately with that result.
