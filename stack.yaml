# Build as: 
#   $ stack update
#   $ stack build
#   $ stack exec koka
#
# Note: if stack fails on your platform, try to install the build tools as a package:
#   $ sudo apt install ghc cabal-install haskell-stack
# and invoke stack with an older resolver that matches the system ghc version:
#   $ stack --resolver lts-14 --system-ghc build         # ubuntu 20, ghc 8.6.5
#   $ stack --resolver lts-14 --system-ghc exec koka
# Otherwise, try to use `cabal` directly:
#   $ cabal new-build koka
#   $ cabal new-run koka
# See also <https://github.com/koka-lang/koka#build-notes>.

resolver: lts-18.3
# resolver: lts-14.27           # ghc 8.6.5
# resolver: lts-9.21            # ghc 8.0.2
# system-ghc: true              # uncomment to use the system installed GHC

packages:
- '.'
- contrib/isocline

extra-deps:
<<<<<<< HEAD
=======
- haskeline-0.8.1.3             # use version < 8 to build with lts < 14; >= 0.8.1.3 is needed for macOS M1
>>>>>>> f2c1e337
- regex-compat-tdfa-0.95.1.4    # only needed for koka-test
- json-0.10                     # only needed for koka-test

rebuild-ghc-options: true
allow-newer: true<|MERGE_RESOLUTION|>--- conflicted
+++ resolved
@@ -23,10 +23,6 @@
 - contrib/isocline
 
 extra-deps:
-<<<<<<< HEAD
-=======
-- haskeline-0.8.1.3             # use version < 8 to build with lts < 14; >= 0.8.1.3 is needed for macOS M1
->>>>>>> f2c1e337
 - regex-compat-tdfa-0.95.1.4    # only needed for koka-test
 - json-0.10                     # only needed for koka-test
 
