# Build as: 
#   $ stack update
#   $ stack build
#   $ stack exec koka
#
# Note: if stack fails on your platform, try to install the build tools as a package:
#   $ sudo apt install ghc cabal-install haskell-stack
# and invoke stack with an older resolver that matches the system ghc version:
#   $ stack --resolver lts-14 --system-ghc build         # ubuntu 20, ghc 8.6.5
#   $ stack --resolver lts-14 --system-ghc exec koka
# Otherwise, try to use `cabal` directly:
#   $ cabal new-build koka
#   $ cabal new-run koka
# See also <https://github.com/koka-lang/koka#build-notes>.

resolver: lts-18.3
# resolver: lts-14.27           # ghc 8.6.5
# resolver: lts-9.21            # ghc 8.0.2
# system-ghc: true              # uncomment to use the system installed GHC

packages:
- '.'

extra-deps:
<<<<<<< HEAD
- haskeline-0.8.2               # use version < 8 to build with lts < 14
=======
- haskeline-0.8.1.3             # use version < 8 to build with lts < 14; >= 0.8.1.3 is needed for macOS M1
>>>>>>> f2c1e337
- regex-compat-tdfa-0.95.1.4    # only needed for koka-test
- json-0.10                     # only needed for koka-test
# - stylish-haskell-0.11.0.0
# - hlint-2.1.26

flags:
  haskeline:
    terminfo: false

rebuild-ghc-options: true
allow-newer: true<|MERGE_RESOLUTION|>--- conflicted
+++ resolved
@@ -22,11 +22,7 @@
 - '.'
 
 extra-deps:
-<<<<<<< HEAD
 - haskeline-0.8.2               # use version < 8 to build with lts < 14
-=======
-- haskeline-0.8.1.3             # use version < 8 to build with lts < 14; >= 0.8.1.3 is needed for macOS M1
->>>>>>> f2c1e337
 - regex-compat-tdfa-0.95.1.4    # only needed for koka-test
 - json-0.10                     # only needed for koka-test
 # - stylish-haskell-0.11.0.0
