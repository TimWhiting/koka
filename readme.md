--- conflicted
+++ resolved
@@ -10,11 +10,7 @@
 # Koka: a Functional Language with Effects
 
 _Koka v2 is a research language that currently under heavy development with the new C backend_  
-<<<<<<< HEAD
-_Latest release_: v2.2.1, 2021-09-05 ([Install]).
-=======
 _Latest release_: v2.3.0, 2021-09-20 ([Install]).
->>>>>>> 0afccd9d
 
 <a href="https://koka-lang.github.io/koka/doc/book.html#why-handlers"><img align="right" width="300" src="doc/snippet-yield.png" /></a>
 
@@ -81,18 +77,12 @@
 
 ## Recent Releases
 
-<<<<<<< HEAD
-- `v2.2.1`, 2021-09-05: improved optimization, initial parallel tasks, binary-trees benchmark, new 
-   [brace elision](https://koka-lang.github.io/koka/doc/book.html#sec-layout), 
-   still slightly slower effect handling, upgrade isocline, fix minor bugs.
-=======
 - `v2.3.0`, 2021-09-20: many big changes: new layout rule to [elide braces][nobrace] and no more need to 
   parenthesize `if` and `match` conditions (see the [`samples/basic/rbtree`](samples/basic/rbtree.kk) for 
   an example of this), updated the JavaScript backend (`--target=js`) to use standard ES6 modules and using the new [`BigInt`][bigint] for arbitrary precision integers, improved runtime layout with support for 128-bit arm CHERI, 
   add the `std/num/int64` module and `int64` primitive type, add the [binarytrees](test/bench/koka/binarytrees.kk) 
   benchmark, initial support for parallel tasks (in `std/os/task`), improved simplification and inlining giving
   much improved effect operations, updated isocline for the interactive environment.
->>>>>>> 0afccd9d
 - `v2.2.0`, 2021-08-26: improved case-of-known simpification (by Rashika B), improve cross-module specialization
   (by Steven Fontanella), initial borrowing annotations and improved reuse analysis (by Anton Lorenzen),
   improved line editing in the interactive environment, improved inlining. Note: due to the new inline phases,
