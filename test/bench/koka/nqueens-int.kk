module nqueens-int

alias solution = list<int>
alias solutions = list<list<int>>

<<<<<<< HEAD
fun safe( ^ queen : int, diag : int, xs : solution ) : bool {
  match(xs) {
    Cons(q,qs) -> (queen != q && queen != (q+diag) && queen != (q - diag) && safe(queen,diag+1,qs))
    _          -> True
  }
}

fun appendSafe( ^ queen : int, xs : solution, xss : solutions ) : div solutions {
  if (queen <= 0) then xss
  elif (safe(queen,1,xs)) then appendSafe( queen - 1, xs, Cons(Cons(queen,xs),xss) )
  else appendSafe( queen - 1, xs, xss )
}

fun extend(queen : int, acc : solutions, xss : solutions ) : div solutions {
  match(xss) {
    Cons(xs,rest) -> extend(queen, appendSafe(queen,xs,acc), rest)
=======
fun safe( queen : int, diag : int, xs : solution ) : bool
  match xs
    Cons(q,qs) -> (queen != q && queen != (q+diag) && queen != (q - diag) && safe(queen,diag+1,qs))
    _          -> True


fun append-safe( queen : int, xs : solution, xss : solutions ) : div solutions
  if queen <= 0 then xss
  elif safe(queen,1,xs) then append-safe( queen - 1, xs, Cons(Cons(queen,xs),xss) )
  else append-safe( queen - 1, xs, xss )


fun extend(queen : int, acc : solutions, xss : solutions ) : div solutions
  match xss
    Cons(xs,rest) -> extend(queen, append-safe(queen,xs,acc), rest)
>>>>>>> 798a32ec
    Nil           -> acc



fun find-solutions( n : int, queen : int ) : div solutions
  if queen == 0
   then [[]]
   else extend(n,[], find-solutions(n,queen - 1))


public fun queens( n : int ) : div int
  find-solutions(n,n).length


public fun main()
  queens(13).println

<|MERGE_RESOLUTION|>--- conflicted
+++ resolved
@@ -1,56 +1,37 @@
-module nqueens-int
-
-alias solution = list<int>
-alias solutions = list<list<int>>
-
-<<<<<<< HEAD
-fun safe( ^ queen : int, diag : int, xs : solution ) : bool {
-  match(xs) {
-    Cons(q,qs) -> (queen != q && queen != (q+diag) && queen != (q - diag) && safe(queen,diag+1,qs))
-    _          -> True
-  }
-}
-
-fun appendSafe( ^ queen : int, xs : solution, xss : solutions ) : div solutions {
-  if (queen <= 0) then xss
-  elif (safe(queen,1,xs)) then appendSafe( queen - 1, xs, Cons(Cons(queen,xs),xss) )
-  else appendSafe( queen - 1, xs, xss )
-}
-
-fun extend(queen : int, acc : solutions, xss : solutions ) : div solutions {
-  match(xss) {
-    Cons(xs,rest) -> extend(queen, appendSafe(queen,xs,acc), rest)
-=======
-fun safe( queen : int, diag : int, xs : solution ) : bool
-  match xs
-    Cons(q,qs) -> (queen != q && queen != (q+diag) && queen != (q - diag) && safe(queen,diag+1,qs))
-    _          -> True
-
-
-fun append-safe( queen : int, xs : solution, xss : solutions ) : div solutions
-  if queen <= 0 then xss
-  elif safe(queen,1,xs) then append-safe( queen - 1, xs, Cons(Cons(queen,xs),xss) )
-  else append-safe( queen - 1, xs, xss )
-
-
-fun extend(queen : int, acc : solutions, xss : solutions ) : div solutions
-  match xss
-    Cons(xs,rest) -> extend(queen, append-safe(queen,xs,acc), rest)
->>>>>>> 798a32ec
-    Nil           -> acc
-
-
-
-fun find-solutions( n : int, queen : int ) : div solutions
-  if queen == 0
-   then [[]]
-   else extend(n,[], find-solutions(n,queen - 1))
-
-
-public fun queens( n : int ) : div int
-  find-solutions(n,n).length
-
-
-public fun main()
-  queens(13).println
-
+module nqueens-int
+
+alias solution = list<int>
+alias solutions = list<list<int>>
+
+fun safe( ^queen : int, diag : int, xs : solution ) : bool
+  match xs
+    Cons(q,qs) -> (queen != q && queen != (q+diag) && queen != (q - diag) && safe(queen,diag+1,qs))
+    _          -> True
+
+
+fun append-safe( ^queen : int, xs : solution, xss : solutions ) : div solutions
+  if queen <= 0 then xss
+  elif safe(queen,1,xs) then append-safe( queen - 1, xs, Cons(Cons(queen,xs),xss) )
+  else append-safe( queen - 1, xs, xss )
+
+
+fun extend(queen : int, acc : solutions, xss : solutions ) : div solutions
+  match xss
+    Cons(xs,rest) -> extend(queen, append-safe(queen,xs,acc), rest)
+    Nil           -> acc
+
+
+
+fun find-solutions( n : int, queen : int ) : div solutions
+  if queen == 0
+   then [[]]
+   else extend(n,[], find-solutions(n,queen - 1))
+
+
+public fun queens( n : int ) : div int
+  find-solutions(n,n).length
+
+
+public fun main()
+  queens(13).println
+