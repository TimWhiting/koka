--- conflicted
+++ resolved
@@ -1,92 +1,88 @@
-infixl 1 (>>=)
-// --------------------------------------------------------
-// Definition of expression
-// --------------------------------------------------------
-
-type expr {
-  Int( i : int )
-  Div( e1 : expr, e2: expr )
-}
-
-fun expr/show( e : expr ) : total string {
-  match(e) {
-    Int(i) -> show(i)
-    Div(e1,e2) -> "(" ++ e1.show ++ "/" ++ e2.show ++ ")"
-  }
-}
-
-val expr1 = Int(1)
-val expr2 = Div(Div(Int(10),Int(2)),Int(3))
-val exprX = Div(Div(Int(10),Int(2)),Int(0))
-
-fun eval0( e : expr ) : int {
-  match(e) {
-    Int(i) -> i
-    Div(e1,e2) -> {
-      val x = eval0(e1)
-      val y = eval0(e2)
-      x / y
-    }
-  }
-}
-
-
-// --------------------------------------------------------
-// Monadic
-// --------------------------------------------------------
-
-
-alias stexn<a> = int -> either<string,(a,int)>
-
-fun run(s : int, m : stexn<a> ) : total either<string,(a,int)> {
-  m(s)
-}
-
-<<<<<<< HEAD
-fun show( r : either<string,(int,int)> ) : string {
-=======
-fun either/show( r : either<string,(int,int)> ) : string {
->>>>>>> 839a762b
-  match(r) {
-    Right((x,s)) -> x.show ++ " (state=" ++ s.show ++ ")"
-    Left(str)    -> "error: " ++ str
-  }
-}
-
-fun unit(x : a) : stexn<a> {
-  return fn(s) { Right((x,s))}
-}
-
-fun (>>=)( m : stexn<a>, f : a -> stexn<b> ) : stexn<b> {
-  return fn(s0) {
-    match(m(s0)) {
-      Right((x,s1)) -> f(x)(s1)
-      Left(str)     -> Left(str)
-    }
-  }
-}
-
-fun tick() {
-  return fn(s) { Right(((),s+1))}
-}
-
-fun failure(err) {
-  return fn(s) { Left(err) }
-}
-
-fun eval( e : expr ) : stexn<int> {
-  match(e) {
-    Int(i)   -> unit(i)
-    Div(x,y) ->
-      tick() >>= (fn(_){
-        eval(x) >>= (fn(i) {
-          eval(y) >>= (fn(j) {
-            (if (j==0) then failure("division by zero") else unit(())) >>= (fn(_){
-               unit( i / j )
-      })})})})
-  }
-}
-
-pub fun main() {
-  run(0,eval(expr2)).show.println
+infixl 1 (>>=)
+// --------------------------------------------------------
+// Definition of expression
+// --------------------------------------------------------
+
+type expr {
+  Int( i : int )
+  Div( e1 : expr, e2: expr )
+}
+
+fun expr/show( e : expr ) : total string {
+  match(e) {
+    Int(i) -> show(i)
+    Div(e1,e2) -> "(" ++ e1.show ++ "/" ++ e2.show ++ ")"
+  }
+}
+
+val expr1 = Int(1)
+val expr2 = Div(Div(Int(10),Int(2)),Int(3))
+val exprX = Div(Div(Int(10),Int(2)),Int(0))
+
+fun eval0( e : expr ) : int {
+  match(e) {
+    Int(i) -> i
+    Div(e1,e2) -> {
+      val x = eval0(e1)
+      val y = eval0(e2)
+      x / y
+    }
+  }
+}
+
+
+// --------------------------------------------------------
+// Monadic
+// --------------------------------------------------------
+
+
+alias stexn<a> = int -> either<string,(a,int)>
+
+fun run(s : int, m : stexn<a> ) : total either<string,(a,int)> {
+  m(s)
+}
+
+fun either/show( r : either<string,(int,int)> ) : string {
+  match(r) {
+    Right((x,s)) -> x.show ++ " (state=" ++ s.show ++ ")"
+    Left(str)    -> "error: " ++ str
+  }
+}
+
+fun unit(x : a) : stexn<a> {
+  return fn(s) { Right((x,s))}
+}
+
+fun (>>=)( m : stexn<a>, f : a -> stexn<b> ) : stexn<b> {
+  return fn(s0) {
+    match(m(s0)) {
+      Right((x,s1)) -> f(x)(s1)
+      Left(str)     -> Left(str)
+    }
+  }
+}
+
+fun tick() {
+  return fn(s) { Right(((),s+1))}
+}
+
+fun failure(err) {
+  return fn(s) { Left(err) }
+}
+
+fun eval( e : expr ) : stexn<int> {
+  match(e) {
+    Int(i)   -> unit(i)
+    Div(x,y) ->
+      tick() >>= (fn(_){
+        eval(x) >>= (fn(i) {
+          eval(y) >>= (fn(j) {
+            (if (j==0) then failure("division by zero") else unit(())) >>= (fn(_){
+               unit( i / j )
+      })})})})
+  }
+}
+
+pub fun main() {
+  run(0,eval(expr2)).show.println
 }