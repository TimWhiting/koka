[[3],[2,1],[1,2],[1,1,1]]
(state=12, [[3],[2,1],[1,2],[1,1,1]])
[(state=1, [3]),(state=5, [2,1]),(state=5, [1,2]),(state=9, [1,1,1])]
[[3]]
 
algeff/scoped/intlist/show: (x : (int, list<list<int>>)) -> string
algeff/scoped/listint/show: (xs : list<(int, list<int>)>) -> string
algeff/scoped/listlist/show: (xss : list<list<int>>) -> string
algeff/scoped/Cutfail: forall<e,a> (@hnd-cutfail<e,a>) -> cutfail
algeff/scoped/Nondet: forall<e,a> (@hnd-nondet<e,a>) -> nondet
algeff/scoped/State: forall<a,e,b> (@hnd-state<a,e,b>) -> state<a>
algeff/scoped/Symbol: forall<e,a> (@hnd-symbol<e,a>) -> symbol
algeff/scoped/call: forall<a,e> (p : () -> <cutfail,div,nondet,nondet|e> a) -> <div,nondet|e> a
algeff/scoped/choice: forall<a,e> (p1 : () -> <nondet|e> a, p2 : () -> <nondet|e> a) -> <nondet|e> a
algeff/scoped/choices: forall<a,e> (@action : () -> <nondet,nondet,state<int>|e> a) -> <nondet,state<int>|e> a
algeff/scoped/collect: forall<a,e> (action : () -> <div,nondet,nondet|e> a) -> <div,nondet|e> a
algeff/scoped/cut: () -> <cutfail,nondet> ()
algeff/scoped/cutfail: forall<a> () -> cutfail a
algeff/scoped/digit: () -> <nondet,symbol> string
algeff/scoped/digits: list<string>
algeff/scoped/expr: () -> <div,nondet,symbol> int
algeff/scoped/factor: () -> <div,nondet,symbol> int
algeff/scoped/fail: forall<a> () -> nondet a
algeff/scoped/flip: () -> nondet bool
algeff/scoped/get: forall<a> () -> (state<a>) a
algeff/scoped/global: forall<a,b,e> (s : a, action : () -> <div,nondet,state<a>|e> b) -> <div|e> (a, list<b>)
algeff/scoped/hcutfail: forall<a,e> (@action : () -> <cutfail,nondet|e> a) -> <nondet|e> a
algeff/scoped/incr: (i : optional<int>) -> (state<int>) ()
algeff/scoped/knapsack: (w : int, vs : list<int>) -> <div,nondet> list<int>
algeff/scoped/local: forall<a,b,e> (s : a, action : () -> <div,nondet,state<a>|e> b) -> <div|e> list<(a, b)>
algeff/scoped/main: () -> <console,div> ()
algeff/scoped/many: forall<a,e> (p : () -> <div,nondet|e> a) -> <div,nondet|e> list<a>
algeff/scoped/many1: forall<a,e> (p : () -> <div,nondet|e> a) -> <div,nondet|e> list<a>
algeff/scoped/mymap: forall<a,b,e> (xs : list<a>, f : (a) -> e b) -> e list<b>
algeff/scoped/number: () -> <div,nondet,symbol> int
algeff/scoped/once: forall<a,e> (p : () -> <cutfail,div,nondet,nondet|e> a) -> <div,nondet|e> a
algeff/scoped/parse: forall<a,e> (input : string, action : () -> <nondet,symbol|e> a) -> <nondet|e> a
algeff/scoped/put: forall<a> (i : a) -> (state<a>) ()
algeff/scoped/select: forall<a> (xs : list<a>) -> nondet a
<<<<<<< HEAD
algeff/scoped/show: (xs : list<(int, list<int>)>) -> string
algeff/scoped/show: (x : (int, list<list<int>>)) -> string
algeff/scoped/show: (xss : list<list<int>>) -> string
algeff/scoped/solutions: forall<a,e> (() -> <nondet|e> a) -> e list<a>
=======
algeff/scoped/solutions: forall<a,e> (@action : () -> <nondet|e> a) -> e list<a>
>>>>>>> 839a762b
algeff/scoped/state: forall<a,b,e> (init : a, action : () -> <div,state<a>|e> b) -> <div|e> (a, b)
algeff/scoped/symbol: (s : string) -> symbol string
algeff/scoped/term: () -> <div,nondet,symbol> int
algeff/scoped/test1: () -> div list<list<int>>
algeff/scoped/test2: () -> div (int, list<list<int>>)
algeff/scoped/test3: () -> div list<(int, list<int>)>
algeff/scoped/test4: () -> div list<list<int>>
algeff/scoped/test5: () -> div list<int><|MERGE_RESOLUTION|>--- conflicted
+++ resolved
@@ -37,14 +37,7 @@
 algeff/scoped/parse: forall<a,e> (input : string, action : () -> <nondet,symbol|e> a) -> <nondet|e> a
 algeff/scoped/put: forall<a> (i : a) -> (state<a>) ()
 algeff/scoped/select: forall<a> (xs : list<a>) -> nondet a
-<<<<<<< HEAD
-algeff/scoped/show: (xs : list<(int, list<int>)>) -> string
-algeff/scoped/show: (x : (int, list<list<int>>)) -> string
-algeff/scoped/show: (xss : list<list<int>>) -> string
-algeff/scoped/solutions: forall<a,e> (() -> <nondet|e> a) -> e list<a>
-=======
 algeff/scoped/solutions: forall<a,e> (@action : () -> <nondet|e> a) -> e list<a>
->>>>>>> 839a762b
 algeff/scoped/state: forall<a,b,e> (init : a, action : () -> <div,state<a>|e> b) -> <div|e> (a, b)
 algeff/scoped/symbol: (s : string) -> symbol string
 algeff/scoped/term: () -> <div,nondet,symbol> int
