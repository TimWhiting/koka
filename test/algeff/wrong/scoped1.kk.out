<<<<<<< HEAD
test/algeff/wrong/scoped1.kk(62, 7): error: type is not polymorphic enough
=======
warning (line 29, column 19): keyword "fun" is deprecated@ Consider using "fn" instead@
test/algeff/wrong/scoped1@kk(62, 7): error: type is not polymorphic enough
>>>>>>> 839a762b
 context : handler {
 @@@
 }
 term : choice(xs) {
 @@@
 }
 inferred type : forall<b,e> std/core/hnd/clause1<list<b>,b,@hnd-nondet,<nondet,state<int>|e>,b>
 is less general than: forall<b> std/core/hnd/clause1<list<b>,b,@hnd-nondet,<nondet,state<int>|_e>,$a>
 hint : give a higher-rank type annotation to a function parameter?<|MERGE_RESOLUTION|>--- conflicted
+++ resolved
@@ -1,9 +1,5 @@
-<<<<<<< HEAD
-test/algeff/wrong/scoped1.kk(62, 7): error: type is not polymorphic enough
-=======
 warning (line 29, column 19): keyword "fun" is deprecated@ Consider using "fn" instead@
 test/algeff/wrong/scoped1@kk(62, 7): error: type is not polymorphic enough
->>>>>>> 839a762b
  context : handler {
  @@@
  }
