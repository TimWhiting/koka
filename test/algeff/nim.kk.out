--- conflicted
+++ resolved
@@ -52,14 +52,8 @@
 algeff/nim/main: () -> <pure,console> ()
 algeff/nim/move: (player : player, sticks : int) -> nim int
 algeff/nim/mymap: forall<a,b,e> (xs : list<a>, f : (a) -> e b) -> e list<b>
-<<<<<<< HEAD
-algeff/nim/pc: forall<a,e> (() -> <nim|e> a) -> e a
-algeff/nim/perfect: forall<a,e> (() -> <nim|e> a) -> e a
-algeff/nim/player: (gtree : gtree) -> player
-=======
 algeff/nim/pc: forall<a,e> (@action : () -> <nim|e> a) -> e a
 algeff/nim/perfect: forall<a,e> (@action : () -> <nim|e> a) -> e a
->>>>>>> 839a762b
 algeff/nim/printBoard: (gs : gstate) -> io ()
 algeff/nim/printer: forall<a,e> (@action : () -> <io,state<gstate>|e> a) -> <io,state<gstate>|e> a
 algeff/nim/put: forall<a> (x : a) -> (state<a>) ()
